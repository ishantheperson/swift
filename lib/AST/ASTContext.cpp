--- conflicted
+++ resolved
@@ -1639,10 +1639,6 @@
   }
 }
 
-<<<<<<< HEAD
-// SWIFT_ENABLE_TENSORFLOW
-=======
->>>>>>> 28315487
 void ASTContext::loadDerivativeFunctionConfigurations(
     AbstractFunctionDecl *originalAFD, unsigned previousGeneration,
     llvm::SetVector<AutoDiffConfig> &results) {
@@ -1653,10 +1649,6 @@
                                                  previousGeneration, results);
   }
 }
-<<<<<<< HEAD
-// SWIFT_ENABLE_TENSORFLOW END
-=======
->>>>>>> 28315487
 
 void ASTContext::verifyAllLoadedModules() const {
 #ifndef NDEBUG
