//===--- ModuleFormat.h - The internals of serialized modules ---*- C++ -*-===//
//
// This source file is part of the Swift.org open source project
//
// Copyright (c) 2014 - 2018 Apple Inc. and the Swift project authors
// Licensed under Apache License v2.0 with Runtime Library Exception
//
// See https://swift.org/LICENSE.txt for license information
// See https://swift.org/CONTRIBUTORS.txt for the list of Swift project authors
//
//===----------------------------------------------------------------------===//
///
/// \file
/// \brief Contains various constants and helper types to deal with serialized
/// modules.
///
//===----------------------------------------------------------------------===//

#ifndef SWIFT_SERIALIZATION_MODULEFORMAT_H
#define SWIFT_SERIALIZATION_MODULEFORMAT_H

#include "swift/AST/Decl.h"
#include "swift/AST/Types.h"
#include "llvm/Bitcode/RecordLayout.h"
#include "llvm/Bitcode/BitCodes.h"
#include "llvm/ADT/PointerEmbeddedInt.h"

namespace swift {
namespace serialization {

using llvm::PointerEmbeddedInt;
using llvm::BCArray;
using llvm::BCBlob;
using llvm::BCFixed;
using llvm::BCGenericRecordLayout;
using llvm::BCRecordLayout;
using llvm::BCVBR;

/// Magic number for serialized module files.
const unsigned char SWIFTMODULE_SIGNATURE[] = { 0xE2, 0x9C, 0xA8, 0x0E };

/// Serialized module format major version number.
///
/// Always 0 for Swift 1.x - 4.x.
const uint16_t SWIFTMODULE_VERSION_MAJOR = 0;

/// Serialized module format minor version number.
///
/// When the format changes IN ANY WAY, this number should be incremented.
/// To ensure that two separate changes don't silently get merged into one
/// in source control, you should also update the comment to briefly
/// describe what change you made. The content of this comment isn't important;
/// it just ensures a conflict if two people change the module format.
/// Don't worry about adhering to the 80-column limit for this line.
<<<<<<< HEAD
const uint16_t SWIFTMODULE_VERSION_MINOR = 456; // Last change: encode depth in generic param XREFs
=======
const uint16_t VERSION_MINOR = 457; // Last change: add jvp and vjp to sil differentiable attribute
>>>>>>> 26837cc2

using DeclIDField = BCFixed<31>;

// TypeID must be the same as DeclID because it is stored in the same way.
using TypeID = DeclID;
using TypeIDField = DeclIDField;

using TypeIDWithBitField = BCFixed<32>;

// IdentifierID must be the same as DeclID because it is stored in the same way.
using IdentifierID = DeclID;
using IdentifierIDField = DeclIDField;

// DeclContextID must be the same as DeclID because it is stored in the same way.
using DeclContextID = DeclID;
using DeclContextIDField = DeclIDField;

// NormalConformanceID must be the same as DeclID because it is stored
// in the same way.
using NormalConformanceID = DeclID;
using NormalConformanceIDField = DeclIDField;

// GenericSignatureID must be the same as DeclID because it is stored in the
// same way.
using GenericSignatureID = DeclID;
using GenericSignatureIDField = DeclIDField;

// GenericEnvironmentID must be the same as DeclID because it is stored in the
// same way.
using GenericEnvironmentID = DeclID;
using GenericEnvironmentIDField = DeclIDField;

// SubstitutionMapID must be the same as DeclID because it is stored in the
// same way.
using SubstitutionMapID = DeclID;
using SubstitutionMapIDField = DeclIDField;

// ModuleID must be the same as IdentifierID because it is stored the same way.
using ModuleID = IdentifierID;
using ModuleIDField = IdentifierIDField;

// SILLayoutID must be the same as DeclID because it is stored in the same way.
using SILLayoutID = DeclID;
using SILLayoutIDField = DeclIDField;

using BitOffset = PointerEmbeddedInt<unsigned, 31>;
using BitOffsetField = BCFixed<31>;

// CharOffset must be the same as BitOffset because it is stored in the
// same way.
using CharOffset = BitOffset;
using CharOffsetField = BitOffsetField;

using FileSizeField = BCVBR<16>;
using FileModTimeField = BCVBR<16>;

// These IDs must \em not be renumbered or reordered without incrementing
// the module version.
enum class OpaqueReadOwnership : uint8_t {
  Owned,
  Borrowed,
  OwnedOrBorrowed,
};
using OpaqueReadOwnershipField = BCFixed<2>;

// These IDs must \em not be renumbered or reordered without incrementing
// the module version.
enum class ReadImplKind : uint8_t {
  Stored = 0,
  Get,
  Inherited,
  Address,
  Read,
};
using ReadImplKindField = BCFixed<3>;

// These IDs must \em not be renumbered or reordered without incrementing
// the module version.
enum class WriteImplKind : uint8_t {
  Immutable = 0,
  Stored,
  StoredWithObservers,
  InheritedWithObservers,
  Set,
  MutableAddress,
  Modify,
};
using WriteImplKindField = BCFixed<3>;

// These IDs must \em not be renumbered or reordered without incrementing
// the module version.
enum class ReadWriteImplKind : uint8_t {
  Immutable = 0,
  Stored,
  MutableAddress,
  MaterializeToTemporary,
  Modify,
};
using ReadWriteImplKindField = BCFixed<3>;

// These IDs must \em not be renumbered or reordered without incrementing
// the module version.
enum class StaticSpellingKind : uint8_t {
  None = 0,
  KeywordStatic,
  KeywordClass,
};
using StaticSpellingKindField = BCFixed<2>;

// These IDs must \em not be renumbered or reordered without incrementing
// the module version.
enum class FunctionTypeRepresentation : uint8_t {
  Swift = 0,
  Block,
  Thin,
  CFunctionPointer,
  // SWIFT_ENABLE_TENSORFLOW
  TensorFlow,
};
using FunctionTypeRepresentationField = BCFixed<4>;

enum class ForeignErrorConventionKind : uint8_t {
  ZeroResult,
  NonZeroResult,
  ZeroPreservedResult,
  NilResult,
  NonNilError,
};

using ForeignErrorConventionKindField = BCFixed<3>;

// These IDs must \em not be renumbered or reordered without incrementing
// the module version.
enum class SILFunctionTypeRepresentation : uint8_t {
  Thick = 0,
  Block,
  Thin,
  CFunctionPointer,
  // SWIFT_ENABLE_TENSORFLOW
  TensorFlow,

  FirstSIL = 8,
  Method = FirstSIL,
  ObjCMethod,
  WitnessMethod,
  Closure,
};
using SILFunctionTypeRepresentationField = BCFixed<4>;

// SWIFT_ENABLE_TENSORFLOW
// These IDs must \em not be renumbered or reordered without incrementing
// VERSION_MAJOR.
enum class FunctionTypeDifferentiability : uint8_t {
  None = 0,
  Forward,
  Reverse,
  Bidirectional,
  Linear,
  Constant,
};
using FunctionTypeDifferentiabilityField = BCFixed<3>;

// These IDs must \em not be renumbered or reordered without incrementing
// the module version.
enum class SILCoroutineKind : uint8_t {
  None = 0,
  YieldOnce = 1,
  YieldMany = 2,
};
using SILCoroutineKindField = BCFixed<2>;

// These IDs must \em not be renumbered or reordered without incrementing
// the module version.
enum OperatorKind : uint8_t {
  Infix = 0,
  Prefix,
  Postfix,
  PrecedenceGroup,  // only for cross references
};
// This is currently required to have the same width as AccessorKindField.
using OperatorKindField = BCFixed<4>;

// These IDs must \em not be renumbered or reordered without incrementing
// the module version.
enum AccessorKind : uint8_t {
  Get = 0,
  Set,
  WillSet,
  DidSet,
  Address,
  MutableAddress,
  Read,
  Modify,
};
using AccessorKindField = BCFixed<4>;

using AccessorCountField = BCFixed<3>;

// These IDs must \em not be renumbered or reordered without incrementing
// the module version.
enum CtorInitializerKind : uint8_t {
  Designated = 0,
  Convenience = 1,
  Factory = 2,
  ConvenienceFactory = 3,
};
using CtorInitializerKindField = BCFixed<2>;

// These IDs must \em not be renumbered or reordered without incrementing
// the module version.
enum class VarDeclSpecifier : uint8_t {
  Let = 0,
  Var,
  InOut,
  Shared,
  Owned,
};
using VarDeclSpecifierField = BCFixed<3>;

// These IDs must \em not be renumbered or reordered without incrementing
// the module version.
enum class ParameterConvention : uint8_t {
  Indirect_In,
  Indirect_Inout,
  Indirect_InoutAliasable,
  Direct_Owned,
  Direct_Unowned,
  Direct_Guaranteed,
  Indirect_In_Guaranteed,
  Indirect_In_Constant,
};
using ParameterConventionField = BCFixed<4>;

// These IDs must \em not be renumbered or reordered without incrementing
// the module version.
enum class ResultConvention : uint8_t {
  Indirect,
  Owned,
  Unowned,
  UnownedInnerPointer,
  Autoreleased,
};
using ResultConventionField = BCFixed<3>;

// These IDs must \em not be renumbered or reordered without incrementing
// the module version.
enum MetatypeRepresentation : uint8_t {
  MR_None, MR_Thin, MR_Thick, MR_ObjC
};
using MetatypeRepresentationField = BCFixed<2>;

// These IDs must \em not be renumbered or reordered without incrementing
// the module version.
enum class AddressorKind : uint8_t {
  NotAddressor, Unsafe, Owning, NativeOwning
};
using AddressorKindField = BCFixed<3>;
 
// These IDs must \em not be renumbered or reordered without incrementing
// the module version.
enum class SelfAccessKind : uint8_t {
  NonMutating = 0,
  Mutating,
  __Consuming,
};
using SelfAccessKindField = BCFixed<2>;
  
/// Translates an operator DeclKind to a Serialization fixity, whose values are
/// guaranteed to be stable.
static inline OperatorKind getStableFixity(DeclKind kind) {
  switch (kind) {
  case DeclKind::PrefixOperator:
    return Prefix;
  case DeclKind::PostfixOperator:
    return Postfix;
  case DeclKind::InfixOperator:
    return Infix;
  default:
    llvm_unreachable("unknown operator fixity");
  }
}

// These IDs must \em not be renumbered or reordered without incrementing
// the module version.
enum GenericRequirementKind : uint8_t {
  Conformance = 0,
  SameType    = 1,
  Superclass  = 2,
  Layout = 3,
};
using GenericRequirementKindField = BCFixed<2>;

// These IDs must \em not be renumbered or reordered without incrementing
// the module version.
enum LayoutRequirementKind : uint8_t {
  UnknownLayout = 0,
  TrivialOfExactSize = 1,
  TrivialOfAtMostSize = 2,
  Trivial = 3,
  RefCountedObject = 4,
  NativeRefCountedObject = 5,
  Class = 6,
  NativeClass = 7
};
using LayoutRequirementKindField = BCFixed<3>;

// These IDs must \em not be renumbered or reordered without incrementing
// the module version.
enum Associativity : uint8_t {
  NonAssociative = 0,
  LeftAssociative,
  RightAssociative
};
using AssociativityField = BCFixed<2>;

// These IDs must \em not be renumbered or reordered without incrementing
// the module version.
enum ReferenceOwnership : uint8_t {
  Strong = 0,
  Weak,
  Unowned,
  Unmanaged,
};
using ReferenceOwnershipField = BCFixed<2>;

// These IDs must \em not be renumbered or reordered without incrementing
// the module version.
enum ValueOwnership : uint8_t {
  Default = 0,
  InOut,
  Shared,
  Owned
};
using ValueOwnershipField = BCFixed<2>;

// These IDs must \em not be renumbered or reordered without incrementing
// the module version.
enum class DefaultArgumentKind : uint8_t {
  None = 0,
  Normal,
  File,
  Line,
  Column,
  Function,
  Inherited,
  DSOHandle,
  NilLiteral,
  EmptyArray,
  EmptyDictionary,
};
using DefaultArgumentField = BCFixed<4>;

// These IDs must \em not be renumbered or reordered without incrementing
// the module version.
enum LibraryKind : uint8_t {
  Library = 0,
  Framework
};
using LibraryKindField = BCFixed<1>;

// These IDs must \em not be renumbered or reordered without incrementing
// the module version.
enum class AccessLevel : uint8_t {
  Private = 0,
  FilePrivate,
  Internal,
  Public,
  Open,
};
using AccessLevelField = BCFixed<3>;

// These IDs must \em not be renumbered or reordered without incrementing
// the module version.
enum class OptionalTypeKind : uint8_t {
  None,
  Optional,
  ImplicitlyUnwrappedOptional
};
using OptionalTypeKindField = BCFixed<2>;

// These IDs must \em not be renumbered or reordered without incrementing
// the module version.
enum class DeclNameKind: uint8_t {
  Normal,
  Subscript,
  Constructor,
  Destructor
};

// These IDs must \em not be renumbered or reordered without incrementing
// the module version.
enum SpecialIdentifierID : uint8_t {
  /// Special IdentifierID value for the Builtin module.
  BUILTIN_MODULE_ID = 0,
  /// Special IdentifierID value for the current module.
  CURRENT_MODULE_ID,
  /// Special value for the module for imported Objective-C headers.
  OBJC_HEADER_MODULE_ID,
  /// Special value for the special subscript name
  SUBSCRIPT_ID,
  /// Special value for the special constructor name
  CONSTRUCTOR_ID,
  /// Special value for the special destructor name
  DESTRUCTOR_ID,

  /// The number of special Identifier IDs. This value should never be encoded;
  /// it should only be used to count the number of names above. As such, it
  /// is correct and necessary to add new values above this one.
  NUM_SPECIAL_IDS
};

// These IDs must \em not be renumbered or reordered without incrementing
// the module version.
enum class EnumElementRawValueKind : uint8_t {
  /// No raw value serialized.
  None = 0,
  /// Integer literal.
  IntegerLiteral,
  /// TODO: Float, string, char, etc.
};

// These IDs must \em not be renumbered or reordered without incrementing
// the module version.
enum class ResilienceExpansion : uint8_t {
  Minimal = 0,
  Maximal,
};

using EnumElementRawValueKindField = BCFixed<4>;

/// The various types of blocks that can occur within a serialized Swift
/// module.
///
/// Some of these are shared with the swiftdoc format, which is a stable format.
/// Be very very careful when renumbering them.
enum BlockID {
  /// The module block, which contains all of the other blocks (and in theory
  /// allows a single file to contain multiple modules).
  MODULE_BLOCK_ID = llvm::bitc::FIRST_APPLICATION_BLOCKID,

  /// The control block, which contains all of the information that needs to
  /// be validated prior to committing to loading the serialized module.
  ///
  /// This is part of a stable format and must not be renumbered!
  ///
  /// \sa control_block
  CONTROL_BLOCK_ID,

  /// The input block, which contains all the files this module depends on.
  ///
  /// \sa input_block
  INPUT_BLOCK_ID,

  /// The "decls-and-types" block, which contains all of the declarations that
  /// come from this module.
  ///
  /// Types are also stored here, so that types that just wrap a Decl don't need
  /// a separate entry in the file.
  ///
  /// \sa decls_block
  DECLS_AND_TYPES_BLOCK_ID,

  /// The identifier block, which contains all of the strings used in
  /// identifiers in the module.
  ///
  /// Unlike other blocks in the file, all data within this block is completely
  /// opaque. Offsets into this block should point directly into the blob at a
  /// null-terminated UTF-8 string.
  IDENTIFIER_DATA_BLOCK_ID,

  /// The index block, which contains cross-referencing information for the
  /// module.
  ///
  /// \sa index_block
  INDEX_BLOCK_ID,

  /// The block for SIL functions.
  ///
  /// \sa sil_block
  SIL_BLOCK_ID,

  /// The index block for SIL functions.
  ///
  /// \sa sil_index_block
  SIL_INDEX_BLOCK_ID,

  /// A sub-block of the control block that contains configuration options
  /// needed to successfully load this module.
  ///
  /// \sa options_block
  OPTIONS_BLOCK_ID,

  /// The declaration member-tables index block, a sub-block of the index block.
  ///
  /// \sa decl_member_tables_block
  DECL_MEMBER_TABLES_BLOCK_ID,

  /// The module documentation container block, which contains all other
  /// documentation blocks.
  ///
  /// This is part of a stable format and must not be renumbered!
  MODULE_DOC_BLOCK_ID = 96,

  /// The comment block, which contains documentation comments.
  ///
  /// This is part of a stable format and must not be renumbered!
  ///
  /// \sa comment_block
  COMMENT_BLOCK_ID,
};

/// The record types within the control block.
///
/// Be VERY VERY careful when changing this block; it is also used by the
/// swiftdoc format, which \e must \e remain \e stable. Adding new records is
/// okay---they will be ignored---but modifying existing ones must be done
/// carefully. You may need to update the swiftdoc version in DocFormat.h.
///
/// \sa CONTROL_BLOCK_ID
namespace control_block {
  enum {
    METADATA = 1,
    MODULE_NAME,
    TARGET
  };

  using MetadataLayout = BCRecordLayout<
    METADATA, // ID
    BCFixed<16>, // Module format major version
    BCFixed<16>, // Module format minor version
    BCVBR<8>, // length of "short version string" in the blob
    BCVBR<8>, // length of "short compatibility version string" in the blob
    BCBlob // misc. version information
  >;

  using ModuleNameLayout = BCRecordLayout<
    MODULE_NAME,
    BCBlob
  >;

  using TargetLayout = BCRecordLayout<
    TARGET,
    BCBlob // LLVM triple
  >;
}

/// The record types within the options block (a sub-block of the control
/// block).
///
/// \sa OPTIONS_BLOCK_ID
namespace options_block {
  enum {
    SDK_PATH = 1,
    XCC,
    IS_SIB,
    IS_TESTABLE,
    RESILIENCE_STRATEGY
  };

  using SDKPathLayout = BCRecordLayout<
    SDK_PATH,
    BCBlob // path
  >;

  using XCCLayout = BCRecordLayout<
    XCC,
    BCBlob // -Xcc flag, as string
  >;

  using IsSIBLayout = BCRecordLayout<
    IS_SIB,
    BCFixed<1> // Is this an intermediate file?
  >;

  using IsTestableLayout = BCRecordLayout<
    IS_TESTABLE
  >;

  using ResilienceStrategyLayout = BCRecordLayout<
    RESILIENCE_STRATEGY,
    BCFixed<2>
  >;
}

/// The record types within the input block.
///
/// \sa INPUT_BLOCK_ID
namespace input_block {
  enum {
    IMPORTED_MODULE = 1,
    LINK_LIBRARY,
    IMPORTED_HEADER,
    IMPORTED_HEADER_CONTENTS,
    MODULE_FLAGS, // [unused]
    SEARCH_PATH
  };

  using ImportedModuleLayout = BCRecordLayout<
    IMPORTED_MODULE,
    BCFixed<1>, // exported?
    BCFixed<1>, // scoped?
    BCBlob // module name, with submodule path pieces separated by \0s.
           // If the 'scoped' flag is set, the final path piece is an access
           // path within the module.
  >;

  using LinkLibraryLayout = BCRecordLayout<
    LINK_LIBRARY,
    LibraryKindField, // kind
    BCFixed<1>, // forced?
    BCBlob // library name
  >;

  using ImportedHeaderLayout = BCRecordLayout<
    IMPORTED_HEADER,
    BCFixed<1>, // exported?
    FileSizeField, // file size (for validation)
    FileModTimeField, // file mtime (for validation)
    BCBlob // file path
  >;

  using ImportedHeaderContentsLayout = BCRecordLayout<
    IMPORTED_HEADER_CONTENTS,
    BCBlob
  >;

  using SearchPathLayout = BCRecordLayout<
    SEARCH_PATH,
    BCFixed<1>, // framework?
    BCFixed<1>, // system?
    BCBlob      // path
  >;
}

/// The record types within the "decls-and-types" block.
///
/// \sa DECLS_AND_TYPES_BLOCK_ID
namespace decls_block {
  enum RecordKind : uint8_t {
#define RECORD(Id) Id,
#define RECORD_VAL(Id, Value) Id = Value,
#include "swift/Serialization/DeclTypeRecordNodes.def"
  };

  using BuiltinAliasTypeLayout = BCRecordLayout<
    BUILTIN_ALIAS_TYPE,
    DeclIDField, // typealias decl
    TypeIDField  // canonical type (a fallback)
  >;

  using NameAliasTypeLayout = BCRecordLayout<
    NAME_ALIAS_TYPE,
    DeclIDField,      // typealias decl
    TypeIDField,      // parent type
    TypeIDField,      // underlying type
    TypeIDField,      // substituted type
    SubstitutionMapIDField // substitution map
  >;

  using GenericTypeParamTypeLayout = BCRecordLayout<
    GENERIC_TYPE_PARAM_TYPE,
    DeclIDField, // generic type parameter decl or depth
    BCVBR<4>     // index + 1, or zero if we have a generic type parameter decl
  >;

  using DependentMemberTypeLayout = BCRecordLayout<
    DEPENDENT_MEMBER_TYPE,
    TypeIDField,      // base type
    DeclIDField       // associated type decl
  >;
  using NominalTypeLayout = BCRecordLayout<
    NOMINAL_TYPE,
    DeclIDField, // decl
    TypeIDField  // parent
  >;

  using ParenTypeLayout = BCRecordLayout<
    PAREN_TYPE,
    TypeIDField         // inner type
  >;

  using TupleTypeLayout = BCRecordLayout<
    TUPLE_TYPE
  >;

  using TupleTypeEltLayout = BCRecordLayout<
    TUPLE_TYPE_ELT,
    IdentifierIDField,  // name
    TypeIDField         // type
  >;

  using FunctionTypeLayout = BCRecordLayout<
    FUNCTION_TYPE,
    TypeIDField, // output
    FunctionTypeRepresentationField, // representation
    BCFixed<1>,  // auto-closure?
    BCFixed<1>,  // noescape?
    // SWIFT_ENABLE_TENSORFLOW
    BCFixed<1>,  // throws?
    FunctionTypeDifferentiabilityField // differentiability
    // trailed by parameters
  >;

  using FunctionParamLayout = BCRecordLayout<
    FUNCTION_PARAM,
    // SWIFT_ENABLE_TENSORFLOW
    IdentifierIDField,   // name
    TypeIDField,         // type
    BCFixed<1>,          // vararg?
    BCFixed<1>,          // autoclosure?
    BCFixed<1>,          // escaping?
    ValueOwnershipField, // inout, shared or owned?
    BCFixed<1>           // nondifferentiable?
  >;

  using MetatypeTypeLayout = BCRecordLayout<
    METATYPE_TYPE,
    TypeIDField,                       // instance type
    MetatypeRepresentationField        // representation
  >;

  using ExistentialMetatypeTypeLayout = BCRecordLayout<
    EXISTENTIAL_METATYPE_TYPE,
    TypeIDField,                       // instance type
    MetatypeRepresentationField        // representation
  >;

  using ArchetypeTypeLayout = BCRecordLayout<
    ARCHETYPE_TYPE,
    GenericEnvironmentIDField, // generic environment
    TypeIDField                // interface type
  >;

  using OpenedExistentialTypeLayout = BCRecordLayout<
    OPENED_EXISTENTIAL_TYPE,
    TypeIDField         // the existential type
  >;

  using DynamicSelfTypeLayout = BCRecordLayout<
    DYNAMIC_SELF_TYPE,
    TypeIDField          // self type
  >;

  using ProtocolCompositionTypeLayout = BCRecordLayout<
    PROTOCOL_COMPOSITION_TYPE,
    BCFixed<1>,          // has AnyObject constraint
    BCArray<TypeIDField> // protocols
  >;

  using BoundGenericTypeLayout = BCRecordLayout<
    BOUND_GENERIC_TYPE,
    DeclIDField, // generic decl
    TypeIDField, // parent
    BCArray<TypeIDField> // generic arguments
  >;

  using GenericFunctionTypeLayout = BCRecordLayout<
    GENERIC_FUNCTION_TYPE,
    TypeIDField,         // output
    FunctionTypeRepresentationField, // representation
    BCFixed<1>,          // throws?
    // SWIFT_ENABLE_TENSORFLOW
    GenericSignatureIDField, // generic signture
    BCFixed<3>           // differentiability

    // trailed by parameters
  >;

  using SILFunctionTypeLayout = BCRecordLayout<
    SIL_FUNCTION_TYPE,
    SILCoroutineKindField, // coroutine kind
    ParameterConventionField, // callee convention
    SILFunctionTypeRepresentationField, // representation
    BCFixed<1>,            // pseudogeneric?
    BCFixed<1>,            // noescape?
    // SWIFT_ENABLE_TENSORFLOW
    FunctionTypeDifferentiabilityField, // differentiability
    BCFixed<1>,            // error result?
    BCFixed<30>,           // number of parameters
    BCFixed<30>,           // number of yields
    BCFixed<30>,           // number of results
    GenericSignatureIDField, // generic signature
    BCArray<TypeIDField>   // parameter types/conventions, alternating
                           // followed by result types/conventions, alternating
                           // followed by error result type/convention
    // Optionally a protocol conformance (for witness_methods)
  >;
  
  using SILBlockStorageTypeLayout = BCRecordLayout<
    SIL_BLOCK_STORAGE_TYPE,
    TypeIDField            // capture type
  >;

  using SILLayoutLayout = BCRecordLayout<
    SIL_LAYOUT,
    GenericSignatureIDField,    // generic signature
    BCFixed<31>,                // number of fields
    BCArray<TypeIDWithBitField> // field types with mutability
  >;

  using SILBoxTypeLayout = BCRecordLayout<
    SIL_BOX_TYPE,
    SILLayoutIDField,     // layout
    SubstitutionMapIDField // substitutions
  >;

  template <unsigned Code>
  using SyntaxSugarTypeLayout = BCRecordLayout<
    Code,
    TypeIDField // element type
  >;

  using ArraySliceTypeLayout = SyntaxSugarTypeLayout<ARRAY_SLICE_TYPE>;
  using OptionalTypeLayout = SyntaxSugarTypeLayout<OPTIONAL_TYPE>;

  using DictionaryTypeLayout = BCRecordLayout<
    DICTIONARY_TYPE,
    TypeIDField, // key type
    TypeIDField  // value type
  >;

  using ReferenceStorageTypeLayout = BCRecordLayout<
    REFERENCE_STORAGE_TYPE,
    ReferenceOwnershipField, // ownership
    TypeIDField              // implementation type
  >;

  using UnboundGenericTypeLayout = BCRecordLayout<
    UNBOUND_GENERIC_TYPE,
    DeclIDField, // generic decl
    TypeIDField  // parent
  >;

  using TypeAliasLayout = BCRecordLayout<
    TYPE_ALIAS_DECL,
    IdentifierIDField, // name
    DeclContextIDField,// context decl
    TypeIDField, // underlying type
    TypeIDField, // interface type (no longer used)
    BCFixed<1>,  // implicit flag
    GenericEnvironmentIDField, // generic environment
    AccessLevelField, // access level
    BCArray<TypeIDField> // dependency types
    // Trailed by generic parameters (if any).
  >;

  using GenericTypeParamDeclLayout = BCRecordLayout<
    GENERIC_TYPE_PARAM_DECL,
    IdentifierIDField,  // name
    BCFixed<1>,         // implicit flag
    BCVBR<4>,           // depth
    BCVBR<4>            // index
  >;

  using AssociatedTypeDeclLayout = BCRecordLayout<
    ASSOCIATED_TYPE_DECL,
    IdentifierIDField,   // name
    DeclContextIDField,  // context decl
    TypeIDField,         // default definition
    BCFixed<1>,          // implicit flag
    BCArray<DeclIDField> // overridden associated types
  >;

  using StructLayout = BCRecordLayout<
    STRUCT_DECL,
    IdentifierIDField,      // name
    DeclContextIDField,     // context decl
    BCFixed<1>,             // implicit flag
    BCFixed<1>,             // isObjC
    GenericEnvironmentIDField, // generic environment
    AccessLevelField,       // access level
    BCVBR<4>,               // number of conformances
    BCArray<TypeIDField>    // inherited types
    // Trailed by the generic parameters (if any), the members record, and
    // finally conformance info (if any).
  >;

  using EnumLayout = BCRecordLayout<
    ENUM_DECL,
    IdentifierIDField,      // name
    DeclContextIDField,     // context decl
    BCFixed<1>,             // implicit flag
    BCFixed<1>,             // isObjC
    GenericEnvironmentIDField, // generic environment
    TypeIDField,            // raw type
    AccessLevelField,       // access level
    BCVBR<4>,               // number of conformances
    BCVBR<4>,               // number of inherited types
    BCArray<TypeIDField>    // inherited types, followed by dependency types
    // Trailed by the generic parameters (if any), the members record, and
    // finally conformance info (if any).
  >;

  using ClassLayout = BCRecordLayout<
    CLASS_DECL,
    IdentifierIDField,      // name
    DeclContextIDField,     // context decl
    BCFixed<1>,             // implicit?
    BCFixed<1>,             // explicitly objc?
    BCFixed<1>,             // requires stored property initial values?
    BCFixed<1>,             // inherits convenience initializers from its superclass?
    GenericEnvironmentIDField, // generic environment
    TypeIDField,            // superclass
    AccessLevelField,       // access level
    BCVBR<4>,               // number of conformances
    BCArray<TypeIDField>    // inherited types
    // Trailed by the generic parameters (if any), the members record, and
    // finally conformance info (if any).
  >;

  using ProtocolLayout = BCRecordLayout<
    PROTOCOL_DECL,
    IdentifierIDField,      // name
    DeclContextIDField,     // context decl
    BCFixed<1>,             // implicit flag
    BCFixed<1>,             // class-bounded?
    BCFixed<1>,             // objc?
    BCFixed<1>,             // existential-type-supported?
    GenericEnvironmentIDField, // generic environment
    TypeIDField,            // superclass
    AccessLevelField,       // access level
    BCArray<DeclIDField>    // inherited types
    // Trailed by the generic parameters (if any), the members record, and
    // the default witness table record
  >;

  /// A default witness table for a protocol.
  using DefaultWitnessTableLayout = BCRecordLayout<
    DEFAULT_WITNESS_TABLE,
    BCArray<DeclIDField>
    // An array of requirement / witness pairs
  >;

  using ConstructorLayout = BCRecordLayout<
    CONSTRUCTOR_DECL,
    DeclContextIDField, // context decl
    OptionalTypeKindField,  // failability
    BCFixed<1>,  // implicit?
    BCFixed<1>,  // objc?
    BCFixed<1>,  // stub implementation?
    BCFixed<1>,  // throws?
    CtorInitializerKindField,  // initializer kind
    GenericEnvironmentIDField, // generic environment
    DeclIDField, // overridden decl
    AccessLevelField, // access level
    BCFixed<1>,   // requires a new vtable slot
    BCFixed<1>,   // default argument resilience expansion
    BCFixed<1>,   // 'required' but overridden is not (used for recovery)
    BCVBR<5>,     // number of parameter name components
    BCArray<IdentifierIDField> // name components,
                               // followed by TypeID dependencies
    // This record is trailed by:
    // - its generic parameters, if any
    // - its parameter patterns,
    // - the foreign error convention, if any
    // - inlinable body text, if any
  >;

  using VarLayout = BCRecordLayout<
    VAR_DECL,
    IdentifierIDField, // name
    DeclContextIDField,  // context decl
    BCFixed<1>,   // implicit?
    BCFixed<1>,   // explicitly objc?
    BCFixed<1>,   // static?
    VarDeclSpecifierField,   // specifier
    BCFixed<1>,   // HasNonPatternBindingInit?
    BCFixed<1>,   // is getter mutating?
    BCFixed<1>,   // is setter mutating?
    OpaqueReadOwnershipField,   // opaque read ownership
    ReadImplKindField,   // read implementation
    WriteImplKindField,   // write implementation
    ReadWriteImplKindField,   // read-write implementation
    AccessorCountField, // number of accessors
    TypeIDField,  // interface type
    DeclIDField,  // overridden decl
    AccessLevelField, // access level
    AccessLevelField, // setter access, if applicable
    BCArray<TypeIDField> // accessors and dependencies
  >;

  using ParamLayout = BCRecordLayout<
    PARAM_DECL,
    IdentifierIDField,     // argument name
    IdentifierIDField,     // parameter name
    DeclContextIDField,    // context decl
    VarDeclSpecifierField, // specifier
    TypeIDField,           // interface type
    BCFixed<1>,            // isVariadic?
    DefaultArgumentField,  // default argument kind
    BCBlob                 // default argument text
  >;

  using FuncLayout = BCRecordLayout<
    FUNC_DECL,
    DeclContextIDField,  // context decl
    BCFixed<1>,   // implicit?
    BCFixed<1>,   // is 'static' or 'class'?
    StaticSpellingKindField, // spelling of 'static' or 'class'
    BCFixed<1>,   // isObjC?
    SelfAccessKindField,   // self access kind
    BCFixed<1>,   // has dynamic self?
    BCFixed<1>,   // has forced static dispatch?
    BCFixed<1>,   // throws?
    GenericEnvironmentIDField, // generic environment
    TypeIDField,  // result interface type
    DeclIDField,  // operator decl
    DeclIDField,  // overridden function
    BCVBR<5>,     // 0 for a simple name, otherwise the number of parameter name
                  // components plus one
    AccessLevelField, // access level
    BCFixed<1>,   // requires a new vtable slot
    BCFixed<1>,   // default argument resilience expansion
    BCArray<IdentifierIDField> // name components,
                               // followed by TypeID dependencies
    // The record is trailed by:
    // - its _silgen_name, if any
    // - its generic parameters, if any
    // - body parameter patterns
    // - the foreign error convention, if any
    // - inlinable body text, if any
  >;

  // TODO: remove the unnecessary FuncDecl components here
  using AccessorLayout = BCRecordLayout<
    ACCESSOR_DECL,
    DeclContextIDField,  // context decl
    BCFixed<1>,   // implicit?
    BCFixed<1>,   // is 'static' or 'class'?
    StaticSpellingKindField, // spelling of 'static' or 'class'
    BCFixed<1>,   // isObjC?
    SelfAccessKindField,   // self access kind
    BCFixed<1>,   // has dynamic self?
    BCFixed<1>,   // has forced static dispatch?
    BCFixed<1>,   // throws?
    GenericEnvironmentIDField, // generic environment
    TypeIDField,  // result interface type
    DeclIDField,  // overridden function
    DeclIDField,  // AccessorStorageDecl
    AccessorKindField, // accessor kind
    AddressorKindField, // addressor kind
    AccessLevelField, // access level
    BCFixed<1>,   // requires a new vtable slot
    BCFixed<1>,   // default argument resilience expansion
    BCArray<IdentifierIDField> // name components,
                               // followed by TypeID dependencies
    // The record is trailed by:
    // - its _silgen_name, if any
    // - its generic parameters, if any
    // - body parameter patterns
    // - the foreign error convention, if any
    // - inlinable body text, if any
  >;

  using PatternBindingLayout = BCRecordLayout<
    PATTERN_BINDING_DECL,
    DeclContextIDField, // context decl
    BCFixed<1>,  // implicit flag
    BCFixed<1>,  // static?
    StaticSpellingKindField, // spelling of 'static' or 'class'
    BCVBR<3>,    // numpatterns
    BCArray<DeclContextIDField> // init contexts
    // The patterns and decl-contexts trail the record.
  >;

  template <unsigned Code>
  using UnaryOperatorLayout = BCRecordLayout<
    Code, // ID field
    IdentifierIDField,  // name
    DeclContextIDField, // context decl
    BCArray<DeclIDField> // designated types
  >;

  using PrefixOperatorLayout = UnaryOperatorLayout<PREFIX_OPERATOR_DECL>;
  using PostfixOperatorLayout = UnaryOperatorLayout<POSTFIX_OPERATOR_DECL>;

  using InfixOperatorLayout = BCRecordLayout<
    INFIX_OPERATOR_DECL,
    IdentifierIDField, // name
    DeclContextIDField,// context decl
    DeclIDField,       // precedence group
    BCArray<DeclIDField> // designated types
  >;

  using PrecedenceGroupLayout = BCRecordLayout<
    PRECEDENCE_GROUP_DECL,
    IdentifierIDField, // name
    DeclContextIDField,// context decl
    AssociativityField,// associativity
    BCFixed<1>,        // assignment
    BCVBR<2>,          // numHigherThan
    BCArray<DeclIDField> // higherThan, followed by lowerThan
  >;

  using EnumElementLayout = BCRecordLayout<
    ENUM_ELEMENT_DECL,
    DeclContextIDField,// context decl
    BCFixed<1>,  // implicit?
    BCFixed<1>,  // has payload?
    EnumElementRawValueKindField,  // raw value kind
    BCFixed<1>,  // negative raw value?
    IdentifierIDField, // raw value
    BCFixed<1>,   // default argument resilience expansion
    BCVBR<5>, // number of parameter name components
    BCArray<IdentifierIDField> // name components,

    // The record is trailed by:
    // - its argument parameters, if any
  >;

  using SubscriptLayout = BCRecordLayout<
    SUBSCRIPT_DECL,
    DeclContextIDField, // context decl
    BCFixed<1>,  // implicit?
    BCFixed<1>,  // objc?
    BCFixed<1>,   // is getter mutating?
    BCFixed<1>,   // is setter mutating?
    OpaqueReadOwnershipField,   // opaque read ownership
    ReadImplKindField,   // read implementation
    WriteImplKindField,   // write implementation
    ReadWriteImplKindField,   // read-write implementation
    AccessorCountField, // number of accessors
    GenericEnvironmentIDField, // generic environment
    TypeIDField, // element interface type
    DeclIDField, // overridden decl
    AccessLevelField, // access level
    AccessLevelField, // setter access, if applicable
    BCVBR<5>,    // number of parameter name components
    BCArray<IdentifierIDField> // name components,
                               // followed by DeclID accessors,
                               // followed by TypeID dependencies
    // Trailed by:
    // - generic parameters, if any
    // - the indices pattern
  >;

  using ExtensionLayout = BCRecordLayout<
    EXTENSION_DECL,
    TypeIDField, // base type
    DeclContextIDField, // context decl
    BCFixed<1>,  // implicit flag
    GenericEnvironmentIDField,  // generic environment
    BCVBR<4>,    // # of protocol conformances
    BCVBR<4>,    // number of inherited types
    BCArray<TypeIDField> // inherited types, followed by TypeID dependencies
    // Trailed by the generic parameter lists, members record, and then
    // conformance info (if any).
  >;

  using DestructorLayout = BCRecordLayout<
    DESTRUCTOR_DECL,
    DeclContextIDField, // context decl
    BCFixed<1>,  // implicit?
    BCFixed<1>,  // objc?
    GenericEnvironmentIDField // generic environment
    // This record is trailed by its inlinable body text
  >;

  using InlinableBodyTextLayout = BCRecordLayout<
    INLINABLE_BODY_TEXT,
    BCBlob // body text
  >;

  using ParameterListLayout = BCRecordLayout<
    PARAMETERLIST,
    BCArray<DeclIDField> // params
  >;

  using ParenPatternLayout = BCRecordLayout<
    PAREN_PATTERN,
    BCFixed<1> // implicit?
    // The sub-pattern trails the record.
  >;

  using TuplePatternLayout = BCRecordLayout<
    TUPLE_PATTERN,
    TypeIDField, // type
    BCVBR<5>,    // arity
    BCFixed<1>   // implicit?
    // The elements trail the record.
  >;

  using TuplePatternEltLayout = BCRecordLayout<
    TUPLE_PATTERN_ELT,
    IdentifierIDField     // label
    // The element pattern trails the record.
  >;

  using NamedPatternLayout = BCRecordLayout<
    NAMED_PATTERN,
    DeclIDField, // associated VarDecl
    TypeIDField, // type
    BCFixed<1>   // implicit?
  >;

  using AnyPatternLayout = BCRecordLayout<
    ANY_PATTERN,
    TypeIDField, // type
    BCFixed<1>   // implicit?
    // FIXME: is the type necessary?
  >;

  using TypedPatternLayout = BCRecordLayout<
    TYPED_PATTERN,
    TypeIDField, // associated type
    BCFixed<1>   // implicit?
    // The sub-pattern trails the record.
  >;

  using VarPatternLayout = BCRecordLayout<
    VAR_PATTERN,
    BCFixed<1>, // isLet?
    BCFixed<1>  // implicit?
    // The sub-pattern trails the record.
  >;

  using GenericParamListLayout = BCRecordLayout<
    GENERIC_PARAM_LIST
    // The actual parameters and requirements trail the record.
  >;

  using GenericParamLayout = BCRecordLayout<
    GENERIC_PARAM,
    DeclIDField // Typealias
  >;

  using GenericSignatureLayout = BCRecordLayout<
    GENERIC_SIGNATURE,
    BCArray<TypeIDField>         // generic parameter types
  >;

  using SubstitutionMapLayout = BCRecordLayout<
    SUBSTITUTION_MAP,
    GenericSignatureIDField,     // generic signature
    BCVBR<5>,                    // # of conformances
    BCArray<TypeIDField>         // replacement types
    // Conformances trail the record.
  >;

  using SILGenericEnvironmentLayout = BCRecordLayout<
    SIL_GENERIC_ENVIRONMENT,
    BCArray<TypeIDField>         // (generic parameter name, sugared interface
                                 //  type) pairs
  >;

  using GenericRequirementLayout = BCRecordLayout<
    GENERIC_REQUIREMENT,
    GenericRequirementKindField, // requirement kind
    TypeIDField,                 // subject type
    TypeIDField                  // constraint type
  >;

  using LayoutRequirementLayout = BCRecordLayout<
    LAYOUT_REQUIREMENT,
    LayoutRequirementKindField,  // requirement kind
    TypeIDField,                 // type being constrained
    BCFixed<24>,                 // size
    BCFixed<32>                  // alignment
  >;

  /// Specifies the private discriminator string for a private declaration. This
  /// identifies the declaration's original source file in some opaque way.
  using PrivateDiscriminatorLayout = BCRecordLayout<
    PRIVATE_DISCRIMINATOR,
    IdentifierIDField  // discriminator string, as an identifier
  >;

  using LocalDiscriminatorLayout = BCRecordLayout<
    LOCAL_DISCRIMINATOR,
    BCVBR<2> // context-scoped discriminator counter
  >;

  /// A placeholder for lack of concrete conformance information.
  using AbstractProtocolConformanceLayout = BCRecordLayout<
    ABSTRACT_PROTOCOL_CONFORMANCE,
    DeclIDField // the protocol
  >;

  /// A placeholder for an invalid conformance.
  using InvalidProtocolConformanceLayout = BCRecordLayout<
    INVALID_PROTOCOL_CONFORMANCE
  >;

  using NormalProtocolConformanceLayout = BCRecordLayout<
    NORMAL_PROTOCOL_CONFORMANCE,
    DeclIDField, // the protocol
    DeclContextIDField, // the decl that provided this conformance
    BCVBR<5>, // type mapping count
    BCVBR<5>, // value mapping count
    BCVBR<5>, // requirement signature conformance count
    BCArray<DeclIDField>
    // The array contains type witnesses, then value witnesses.
    // Requirement signature conformances follow, then the substitution records
    // for the associated types.
  >;

  using SpecializedProtocolConformanceLayout = BCRecordLayout<
    SPECIALIZED_PROTOCOL_CONFORMANCE,
    TypeIDField,           // conforming type
    SubstitutionMapIDField // substitution map
    // trailed by the underlying conformance
  >;

  using InheritedProtocolConformanceLayout = BCRecordLayout<
    INHERITED_PROTOCOL_CONFORMANCE,
    TypeIDField // the conforming type
  >;

  // Refers to a normal protocol conformance in the given module via its id.
  using NormalProtocolConformanceIdLayout = BCRecordLayout<
    NORMAL_PROTOCOL_CONFORMANCE_ID,
    NormalConformanceIDField // the normal conformance ID
  >;

  using ProtocolConformanceXrefLayout = BCRecordLayout<
    PROTOCOL_CONFORMANCE_XREF,
    DeclIDField, // the protocol being conformed to
    DeclIDField, // the nominal type of the conformance
    ModuleIDField // the module in which the conformance can be found
  >;

  using MembersLayout = BCRecordLayout<
    MEMBERS,
    BCArray<DeclIDField>
  >;

  using XRefLayout = BCRecordLayout<
    XREF,
    ModuleIDField,  // base module ID
    BCVBR<4>        // xref path length (cannot be 0)
  >;

  using XRefTypePathPieceLayout = BCRecordLayout<
    XREF_TYPE_PATH_PIECE,
    IdentifierIDField, // name
    IdentifierIDField, // private discriminator
    BCFixed<1>,        // restrict to protocol extension
    BCFixed<1>         // imported from Clang?
  >;

  using XRefValuePathPieceLayout = BCRecordLayout<
    XREF_VALUE_PATH_PIECE,
    TypeIDField,       // type
    IdentifierIDField, // name
    BCFixed<1>,        // restrict to protocol extension
    BCFixed<1>,        // imported from Clang?
    BCFixed<1>         // static?
  >;

  using XRefInitializerPathPieceLayout = BCRecordLayout<
    XREF_INITIALIZER_PATH_PIECE,
    TypeIDField,             // type
    BCFixed<1>,              // restrict to protocol extension
    BCFixed<1>,              // imported from Clang?
    CtorInitializerKindField // initializer kind
  >;

  using XRefExtensionPathPieceLayout = BCRecordLayout<
    XREF_EXTENSION_PATH_PIECE,
    ModuleIDField,       // module ID
    GenericSignatureIDField  // for a constrained extension,
                             // the generic signature
  >;

  using XRefOperatorOrAccessorPathPieceLayout = BCRecordLayout<
    XREF_OPERATOR_OR_ACCESSOR_PATH_PIECE,
    IdentifierIDField, // name
    AccessorKindField  // accessor kind OR operator fixity
  >;
  static_assert(std::is_same<AccessorKindField, OperatorKindField>::value,
                "accessor kinds and operator kinds are not compatible");

  using XRefGenericParamPathPieceLayout = BCRecordLayout<
    XREF_GENERIC_PARAM_PATH_PIECE,
    BCVBR<5>, // depth
    BCVBR<5>  // index
  >;

  using SILGenNameDeclAttrLayout = BCRecordLayout<
    SILGenName_DECL_ATTR,
    BCFixed<1>, // implicit flag
    BCBlob      // _silgen_name
  >;

  using CDeclDeclAttrLayout = BCRecordLayout<
    CDecl_DECL_ATTR,
    BCFixed<1>, // implicit flag
    BCBlob      // _silgen_name
  >;

  
  using AlignmentDeclAttrLayout = BCRecordLayout<
    Alignment_DECL_ATTR,
    BCFixed<1>, // implicit flag
    BCFixed<31> // alignment
  >;
  
  using SwiftNativeObjCRuntimeBaseDeclAttrLayout = BCRecordLayout<
    SwiftNativeObjCRuntimeBase_DECL_ATTR,
    BCFixed<1>, // implicit flag
    IdentifierIDField // name
  >;

  using SemanticsDeclAttrLayout = BCRecordLayout<
    Semantics_DECL_ATTR,
    BCFixed<1>, // implicit flag
    BCBlob      // semantics value
  >;

  using EffectsDeclAttrLayout = BCRecordLayout<
    Effects_DECL_ATTR,
    BCFixed<2>  // modref value
  >;

  using DeclContextLayout = BCRecordLayout<
    DECL_CONTEXT,
    // If this DeclContext is a local context, this is an
    // index into the local decl context table.
    // If this DeclContext is a Decl (and not a DeclContext
    // *at all*, this is an index into the decl table.
    DeclContextIDField,
    BCFixed<1> // is a decl
  >;

  using ForeignErrorConventionLayout = BCRecordLayout<
    FOREIGN_ERROR_CONVENTION,
    ForeignErrorConventionKindField,  // kind
    BCFixed<1>,                       // owned
    BCFixed<1>,                       // replaced
    BCVBR<4>,                         // error parameter index
    TypeIDField,                      // error parameter type
    TypeIDField                       // result type
  >;

  using AbstractClosureExprLayout = BCRecordLayout<
    ABSTRACT_CLOSURE_EXPR_CONTEXT,
    TypeIDField, // type
    BCFixed<1>, // implicit
    BCVBR<4>, // discriminator
    DeclContextIDField // parent context decl
  >;

  using TopLevelCodeDeclContextLayout = BCRecordLayout<
    TOP_LEVEL_CODE_DECL_CONTEXT,
    DeclContextIDField // parent context decl
  >;

  using PatternBindingInitializerLayout = BCRecordLayout<
    PATTERN_BINDING_INITIALIZER_CONTEXT,
    DeclIDField, // parent pattern binding decl
    BCVBR<3>,    // binding index in the pattern binding decl
    BCBlob       // initializer text, if present
  >;

  using DefaultArgumentInitializerLayout = BCRecordLayout<
    DEFAULT_ARGUMENT_INITIALIZER_CONTEXT,
    DeclContextIDField, // parent context decl
    BCVBR<3> // parameter index
  >;

  // Stub layouts, unused.
  using ReferenceOwnershipDeclAttrLayout
    = BCRecordLayout<ReferenceOwnership_DECL_ATTR>;
  using RawDocCommentDeclAttrLayout = BCRecordLayout<RawDocComment_DECL_ATTR>;
  using AccessControlDeclAttrLayout = BCRecordLayout<AccessControl_DECL_ATTR>;
  using SetterAccessDeclAttrLayout = BCRecordLayout<SetterAccess_DECL_ATTR>;
  using ObjCBridgedDeclAttrLayout = BCRecordLayout<ObjCBridged_DECL_ATTR>;
  using SynthesizedProtocolDeclAttrLayout
    = BCRecordLayout<SynthesizedProtocol_DECL_ATTR>;
  using ImplementsDeclAttrLayout = BCRecordLayout<Implements_DECL_ATTR>;
  using ObjCRuntimeNameDeclAttrLayout
    = BCRecordLayout<ObjCRuntimeName_DECL_ATTR>;
  using RestatedObjCConformanceDeclAttrLayout
    = BCRecordLayout<RestatedObjCConformance_DECL_ATTR>;
  using ClangImporterSynthesizedTypeDeclAttrLayout
    = BCRecordLayout<ClangImporterSynthesizedType_DECL_ATTR>;

  using InlineDeclAttrLayout = BCRecordLayout<
    Inline_DECL_ATTR,
    BCFixed<2>  // inline value
  >;

  using OptimizeDeclAttrLayout = BCRecordLayout<
    Optimize_DECL_ATTR,
    BCFixed<2>  // optimize value
  >;

  // Encodes a VersionTuple:
  //
  //  Major
  //  Minor
  //  Subminor
  //  HasMinor
  //  HasSubminor
#define BC_AVAIL_TUPLE\
    BCVBR<5>,\
    BCVBR<5>,\
    BCVBR<4>,\
    BCFixed<1>,\
    BCFixed<1>

  using AvailableDeclAttrLayout = BCRecordLayout<
    Available_DECL_ATTR,
    BCFixed<1>, // implicit flag
    BCFixed<1>, // is unconditionally unavailable?
    BCFixed<1>, // is unconditionally deprecated?
    BC_AVAIL_TUPLE, // Introduced
    BC_AVAIL_TUPLE, // Deprecated
    BC_AVAIL_TUPLE, // Obsoleted
    BCVBR<5>,   // platform
    BCVBR<5>,   // number of bytes in message string
    BCVBR<5>,   // number of bytes in rename string
    BCBlob      // platform, followed by message
  >;

#undef BC_AVAIL_TUPLE

  using ObjCDeclAttrLayout = BCRecordLayout<
    ObjC_DECL_ATTR,
    BCFixed<1>, // implicit flag
    BCFixed<1>, // Swift 3 inferred
    BCFixed<1>, // implicit name flag
    BCVBR<4>,   // # of arguments (+1) or zero if no name
    BCArray<IdentifierIDField>
  >;

  using SpecializeDeclAttrLayout = BCRecordLayout<
    Specialize_DECL_ATTR,
    BCFixed<1>, // exported flag
    BCFixed<1> // specialization kind
  >;

  // SWIFT_ENABLE_TENSORFLOW
  using DifferentiableDeclAttrLayout = BCRecordLayout<
    Differentiable_DECL_ATTR,
    BCFixed<1>, // Differentiation mode ('forward' or 'reverse').
    IdentifierIDField, // Primal name.
    DeclIDField, // Primal function declaration.
    IdentifierIDField, // Adjoint name.
    DeclIDField, // Adjoint function declaration.
    IdentifierIDField, // JVP name.
    DeclIDField, // JVP function declaration.
    IdentifierIDField, // VJP name.
    DeclIDField, // VJP function declaration.
    BCArray<BCFixed<32>> // Differentiation parameters.
  >;

#define SIMPLE_DECL_ATTR(X, CLASS, ...) \
  using CLASS##DeclAttrLayout = BCRecordLayout< \
    CLASS##_DECL_ATTR, \
    BCFixed<1> /* implicit flag */ \
  >;
#include "swift/AST/Attr.def"

}

/// Returns the encoding kind for the given decl.
///
/// Note that this does not work for all encodable decls, only those designed
/// to be stored in a hash table.
static inline decls_block::RecordKind getKindForTable(const Decl *D) {
  using namespace decls_block;

  switch (D->getKind()) {
  case DeclKind::TypeAlias:
    return decls_block::TYPE_ALIAS_DECL;
  case DeclKind::Enum:
    return decls_block::ENUM_DECL;
  case DeclKind::Struct:
    return decls_block::STRUCT_DECL;
  case DeclKind::Class:
    return decls_block::CLASS_DECL;
  case DeclKind::Protocol:
    return decls_block::PROTOCOL_DECL;

  case DeclKind::Func:
    return decls_block::FUNC_DECL;
  case DeclKind::Var:
    return decls_block::VAR_DECL;
  case DeclKind::Param:
    return decls_block::PARAM_DECL;

  case DeclKind::Subscript:
    return decls_block::SUBSCRIPT_DECL;
  case DeclKind::Constructor:
    return decls_block::CONSTRUCTOR_DECL;
  case DeclKind::Destructor:
    return decls_block::DESTRUCTOR_DECL;

  default:
    llvm_unreachable("cannot store this kind of decl in a hash table");
  }
}

/// The record types within the identifier block.
///
/// \sa IDENTIFIER_BLOCK_ID
namespace identifier_block {
  enum {
    IDENTIFIER_DATA = 1
  };

  using IdentifierDataLayout = BCRecordLayout<IDENTIFIER_DATA, BCBlob>;
};

/// The record types within the index block.
///
/// \sa INDEX_BLOCK_ID
namespace index_block {
  enum RecordKind {
    TYPE_OFFSETS = 1,
    DECL_OFFSETS,
    IDENTIFIER_OFFSETS,
    TOP_LEVEL_DECLS,
    OPERATORS,
    EXTENSIONS,
    CLASS_MEMBERS_FOR_DYNAMIC_LOOKUP,
    OPERATOR_METHODS,

    /// The Objective-C method index, which contains a mapping from
    /// Objective-C selectors to the methods/initializers/properties/etc. that
    /// produce Objective-C methods.
    OBJC_METHODS,

    ENTRY_POINT,
    LOCAL_DECL_CONTEXT_OFFSETS,
    DECL_CONTEXT_OFFSETS,
    LOCAL_TYPE_DECLS,
    GENERIC_ENVIRONMENT_OFFSETS,
    NORMAL_CONFORMANCE_OFFSETS,
    SIL_LAYOUT_OFFSETS,

    PRECEDENCE_GROUPS,
    NESTED_TYPE_DECLS,
    DECL_MEMBER_NAMES,

    ORDERED_TOP_LEVEL_DECLS,

    GENERIC_SIGNATURE_OFFSETS,
    SUBSTITUTION_MAP_OFFSETS,
    LastRecordKind = SUBSTITUTION_MAP_OFFSETS,
  };
  
  constexpr const unsigned RecordIDFieldWidth = 5;
  static_assert(LastRecordKind < (1 << RecordIDFieldWidth),
                "not enough bits for all record kinds");
  using RecordIDField = BCFixed<RecordIDFieldWidth>;

  using OffsetsLayout = BCGenericRecordLayout<
    RecordIDField, // record ID
    BCArray<BitOffsetField>
  >;

  using DeclListLayout = BCGenericRecordLayout<
    RecordIDField, // record ID
    BCVBR<16>,  // table offset within the blob (see below)
    BCBlob  // map from identifier strings to decl kinds / decl IDs
  >;

  using GroupNamesLayout = BCGenericRecordLayout<
    RecordIDField, // record ID
    BCBlob       // actual names
  >;

  using ExtensionTableLayout = BCRecordLayout<
    EXTENSIONS, // record ID
    BCVBR<16>,  // table offset within the blob (see below)
    BCBlob  // map from identifier strings to decl kinds / decl IDs
  >;

  using ObjCMethodTableLayout = BCRecordLayout<
    OBJC_METHODS,  // record ID
    BCVBR<16>,     // table offset within the blob (see below)
    BCBlob         // map from Objective-C selectors to methods with that selector
  >;

  using NestedTypeDeclsLayout = BCRecordLayout<
    NESTED_TYPE_DECLS, // record ID
    BCVBR<16>,  // table offset within the blob (see below)
    BCBlob  // map from identifier strings to decl kinds / decl IDs
  >;

  using DeclMemberNamesLayout = BCRecordLayout<
    DECL_MEMBER_NAMES, // record ID
    BCVBR<16>,  // table offset within the blob (see below)
    BCBlob  // map from member DeclBaseNames to offsets of DECL_MEMBERS records
  >;

  using EntryPointLayout = BCRecordLayout<
    ENTRY_POINT,
    DeclIDField  // the ID of the main class; 0 if there was a main source file
  >;

  using OrderedDeclsLayout = BCGenericRecordLayout<
    RecordIDField,        // record ID
    BCArray<DeclIDField>  // list of decls by ID
  >;
}

/// \sa DECL_MEMBER_TABLES_BLOCK_ID
namespace decl_member_tables_block {
  enum RecordKind {
    DECL_MEMBERS = 1,
  };

  using DeclMembersLayout = BCRecordLayout<
    DECL_MEMBERS, // record ID
    BCVBR<16>,  // table offset within the blob (see below)
    BCBlob  // maps from DeclIDs to DeclID vectors
  >;
}

} // end namespace serialization
} // end namespace swift

#endif<|MERGE_RESOLUTION|>--- conflicted
+++ resolved
@@ -52,11 +52,7 @@
 /// describe what change you made. The content of this comment isn't important;
 /// it just ensures a conflict if two people change the module format.
 /// Don't worry about adhering to the 80-column limit for this line.
-<<<<<<< HEAD
-const uint16_t SWIFTMODULE_VERSION_MINOR = 456; // Last change: encode depth in generic param XREFs
-=======
-const uint16_t VERSION_MINOR = 457; // Last change: add jvp and vjp to sil differentiable attribute
->>>>>>> 26837cc2
+const uint16_t SWIFTMODULE_VERSION_MINOR = 457; // Last change: add jvp and vjp to sil differentiable attribute
 
 using DeclIDField = BCFixed<31>;
 
