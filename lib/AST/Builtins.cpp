--- conflicted
+++ resolved
@@ -965,7 +965,6 @@
   return builder.build(Id);
 }
 
-<<<<<<< HEAD
 // SWIFT_ENABLE_TENSORFLOW
 static ValueDecl *getTensorFlowSend(ASTContext &Context, Identifier Id) {
   // <T> (T) -> ()
@@ -1024,8 +1023,6 @@
   return builder.build(Id);
 }
 
-=======
->>>>>>> a820992c
 static ValueDecl *getPoundAssert(ASTContext &Context, Identifier Id) {
   auto int1Type = BuiltinIntegerType::get(1, Context);
   auto optionalRawPointerType = BoundGenericEnumType::get(
