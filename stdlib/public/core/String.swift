//===----------------------------------------------------------------------===//
//
// This source file is part of the Swift.org open source project
//
// Copyright (c) 2014 - 2016 Apple Inc. and the Swift project authors
// Licensed under Apache License v2.0 with Runtime Library Exception
//
// See http://swift.org/LICENSE.txt for license information
// See http://swift.org/CONTRIBUTORS.txt for the list of Swift project authors
//
//===----------------------------------------------------------------------===//

import SwiftShims

// FIXME: complexity documentation for most of methods on String is ought to be
// qualified with "amortized" at least, as Characters are variable-length.

/// An arbitrary Unicode string value.
///
/// Unicode-Correct
/// ===============
///
/// Swift strings are designed to be Unicode-correct.  In particular,
/// the APIs make it easy to write code that works correctly, and does
/// not surprise end-users, regardless of where you venture in the
/// Unicode character space.  For example, the `==` operator checks
/// for [Unicode canonical
/// equivalence](http://www.unicode.org/glossary/#deterministic_comparison),
/// so two different representations of the same string will always
/// compare equal.
///
/// Locale-Insensitive
/// ==================
///
/// The fundamental operations on Swift strings are not sensitive to
/// locale settings.  That's because, for example, the validity of a
/// `Dictionary<String, T>` in a running program depends on a given
/// string comparison having a single, stable result.  Therefore,
/// Swift always uses the default,
/// un-[tailored](http://www.unicode.org/glossary/#tailorable) Unicode
/// algorithms for basic string operations.
///
/// Importing `Foundation` endows swift strings with the full power of
/// the `NSString` API, which allows you to choose more complex
/// locale-sensitive operations explicitly.
///
/// Value Semantics
/// ===============
///
/// Each string variable, `let` binding, or stored property has an
/// independent value, so mutations to the string are not observable
/// through its copies:
///
///     var a = "foo"
///     var b = a
///     b.append("bar")
///     print("a=\(a), b=\(b)")     // a=foo, b=foobar
///
/// Strings use Copy-on-Write so that their data is only copied
/// lazily, upon mutation, when more than one string instance is using
/// the same buffer.  Therefore, the first in any sequence of mutating
/// operations may cost `O(N)` time and space, where `N` is the length
/// of the string's (unspecified) underlying representation.
///
/// Views
/// =====
///
/// `String` is not itself a collection of anything.  Instead, it has
/// properties that present the string's contents as meaningful
/// collections:
///
///   - `characters`: a collection of `Character` ([extended grapheme
///     cluster](http://www.unicode.org/glossary/#extended_grapheme_cluster))
///     elements, a unit of text that is meaningful to most humans.
///
///   - `unicodeScalars`: a collection of `UnicodeScalar` ([Unicode
///     scalar
///     values](http://www.unicode.org/glossary/#unicode_scalar_value))
///     the 21-bit codes that are the basic unit of Unicode.  These
///     values are equivalent to UTF-32 code units.
///
///   - `utf16`: a collection of `UTF16.CodeUnit`, the 16-bit
///     elements of the string's UTF-16 encoding.
///
///   - `utf8`: a collection of `UTF8.CodeUnit`, the 8-bit
///     elements of the string's UTF-8 encoding.
///
/// Growth and Capacity
/// ===================
///
/// When a string's contiguous storage fills up, new storage must be
/// allocated and characters must be moved to the new storage.
/// `String` uses an exponential growth strategy that makes `append` a
/// constant time operation *when amortized over many invocations*.
///
/// Objective-C Bridge
/// ==================
///
/// `String` is bridged to Objective-C as `NSString`, and a `String`
/// that originated in Objective-C may store its characters in an
/// `NSString`.  Since any arbitrary subclass of `NSString` can
/// become a `String`, there are no guarantees about representation or
/// efficiency in this case.  Since `NSString` is immutable, it is
/// just as though the storage was shared by some copy: the first in
/// any sequence of mutating operations causes elements to be copied
/// into unique, contiguous storage which may cost `O(N)` time and
/// space, where `N` is the length of the string representation (or
/// more, if the underlying `NSString` has unusual performance
/// characteristics).
public struct String {
  /// An empty `String`.
  public init() {
    _core = _StringCore()
  }

  public // @testable
  init(_ _core: _StringCore) {
    self._core = _core
  }

  public // @testable
  var _core: _StringCore
}

extension String {
  @warn_unused_result
  public // @testable
  static func _fromWellFormedCodeUnitSequence<
    Encoding: UnicodeCodec, Input: Collection
    where Input.Iterator.Element == Encoding.CodeUnit
  >(
    encoding: Encoding.Type, input: Input
  ) -> String {
    return String._fromCodeUnitSequence(encoding, input: input)!
  }

  @warn_unused_result
  public // @testable
  static func _fromCodeUnitSequence<
    Encoding: UnicodeCodec, Input: Collection
    where Input.Iterator.Element == Encoding.CodeUnit
  >(
    encoding: Encoding.Type, input: Input
  ) -> String? {
    let (stringBufferOptional, _) =
        _StringBuffer.fromCodeUnits(encoding, input: input,
            repairIllFormedSequences: false)
    if let stringBuffer = stringBufferOptional {
      return String(_storage: stringBuffer)
    } else {
      return nil
    }
  }

  @warn_unused_result
  public // @testable
  static func _fromCodeUnitSequenceWithRepair<
    Encoding: UnicodeCodec, Input: Collection
    where Input.Iterator.Element == Encoding.CodeUnit
  >(
    encoding: Encoding.Type, input: Input
  ) -> (String, hadError: Bool) {
    let (stringBuffer, hadError) =
        _StringBuffer.fromCodeUnits(encoding, input: input,
            repairIllFormedSequences: true)
    return (String(_storage: stringBuffer!), hadError)
  }
}

extension String : _BuiltinUnicodeScalarLiteralConvertible {
  @effects(readonly)
  public // @testable
  init(_builtinUnicodeScalarLiteral value: Builtin.Int32) {
    self = String._fromWellFormedCodeUnitSequence(
      UTF32.self, input: CollectionOfOne(UInt32(value)))
  }
}

extension String : UnicodeScalarLiteralConvertible {
  /// Create an instance initialized to `value`.
  public init(unicodeScalarLiteral value: String) {
    self = value
  }
}

extension String : _BuiltinExtendedGraphemeClusterLiteralConvertible {
  @effects(readonly)
  @_semantics("string.makeUTF8")
  public init(
    _builtinExtendedGraphemeClusterLiteral start: Builtin.RawPointer,
    utf8CodeUnitCount: Builtin.Word,
    isASCII: Builtin.Int1) {
    self = String._fromWellFormedCodeUnitSequence(
      UTF8.self,
      input: UnsafeBufferPointer(
        start: UnsafeMutablePointer<UTF8.CodeUnit>(start),
        count: Int(utf8CodeUnitCount)))
  }
}

extension String : ExtendedGraphemeClusterLiteralConvertible {
  /// Create an instance initialized to `value`.
  public init(extendedGraphemeClusterLiteral value: String) {
    self = value
  }
}

extension String : _BuiltinUTF16StringLiteralConvertible {
  @effects(readonly)
  @_semantics("string.makeUTF16")
  public init(
    _builtinUTF16StringLiteral start: Builtin.RawPointer,
    utf16CodeUnitCount: Builtin.Word
  ) {
    self = String(
      _StringCore(
        baseAddress: OpaquePointer(start),
        count: Int(utf16CodeUnitCount),
        elementShift: 1,
        hasCocoaBuffer: false,
        owner: nil))
  }
}

extension String : _BuiltinStringLiteralConvertible {
  @effects(readonly)
  @_semantics("string.makeUTF8")
  public init(
    _builtinStringLiteral start: Builtin.RawPointer,
    utf8CodeUnitCount: Builtin.Word,
    isASCII: Builtin.Int1) {
    if Bool(isASCII) {
      self = String(
        _StringCore(
          baseAddress: OpaquePointer(start),
          count: Int(utf8CodeUnitCount),
          elementShift: 0,
          hasCocoaBuffer: false,
          owner: nil))
    }
    else {
      self = String._fromWellFormedCodeUnitSequence(
        UTF8.self,
        input: UnsafeBufferPointer(
          start: UnsafeMutablePointer<UTF8.CodeUnit>(start),
          count: Int(utf8CodeUnitCount)))
    }
  }
}

extension String : StringLiteralConvertible {
  /// Create an instance initialized to `value`.
  public init(stringLiteral value: String) {
     self = value
  }
}

extension String : CustomDebugStringConvertible {
  /// A textual representation of `self`, suitable for debugging.
  public var debugDescription: String {
    var result = "\""
    for us in self.unicodeScalars {
      result += us.escape(asASCII: false)
    }
    result += "\""
    return result
  }
}

extension String {
  /// Returns the number of code units occupied by this string
  /// in the given encoding.
  @warn_unused_result
  func _encodedLength<
    Encoding: UnicodeCodec
  >(encoding: Encoding.Type) -> Int {
    var codeUnitCount = 0
    let output: (Encoding.CodeUnit) -> Void = { _ in codeUnitCount += 1 }
    self._encode(encoding, output: output)
    return codeUnitCount
  }

  // FIXME: this function does not handle the case when a wrapped NSString
  // contains unpaired surrogates.  Fix this before exposing this function as a
  // public API.  But it is unclear if it is valid to have such an NSString in
  // the first place.  If it is not, we should not be crashing in an obscure
  // way -- add a test for that.
  // Related: <rdar://problem/17340917> Please document how NSString interacts
  // with unpaired surrogates
  func _encode<
    Encoding: UnicodeCodec
  >(encoding: Encoding.Type, output: (Encoding.CodeUnit) -> Void)
  {
    return _core.encode(encoding, output: output)
  }
}

#if _runtime(_ObjC)
/// Compare two strings using the Unicode collation algorithm in the
/// deterministic comparison mode.  (The strings which are equivalent according
/// to their NFD form are considered equal.  Strings which are equivalent
/// according to the plain Unicode collation algorithm are additionally ordered
/// based on their NFD.)
///
/// See Unicode Technical Standard #10.
///
/// The behavior is equivalent to `NSString.compare()` with default options.
///
/// - returns:
///   * an unspecified value less than zero if `lhs < rhs`,
///   * zero if `lhs == rhs`,
///   * an unspecified value greater than zero if `lhs > rhs`.
@_silgen_name("swift_stdlib_compareNSStringDeterministicUnicodeCollation")
public func _stdlib_compareNSStringDeterministicUnicodeCollation(
  lhs: AnyObject, _ rhs: AnyObject
) -> Int32
#endif

extension String : Equatable {
}

@warn_unused_result
public func ==(lhs: String, rhs: String) -> Bool {
  if lhs._core.isASCII && rhs._core.isASCII {
    if lhs._core.count != rhs._core.count {
      return false
    }
    return _swift_stdlib_memcmp(
      lhs._core.startASCII, rhs._core.startASCII,
      rhs._core.count) == 0
  }
  return lhs._compareString(rhs) == 0
}

extension String : Comparable {
}

extension String {
#if _runtime(_ObjC)
  /// This is consistent with Foundation, but incorrect as defined by Unicode.
  /// Unicode weights some ASCII punctuation in a different order than ASCII
  /// value. Such as:
  ///
  ///   0022  ; [*02FF.0020.0002] # QUOTATION MARK
  ///   0023  ; [*038B.0020.0002] # NUMBER SIGN
  ///   0025  ; [*038C.0020.0002] # PERCENT SIGN
  ///   0026  ; [*0389.0020.0002] # AMPERSAND
  ///   0027  ; [*02F8.0020.0002] # APOSTROPHE
  ///
  /// - Precondition: Both `self` and `rhs` are ASCII strings.
  @warn_unused_result
  public // @testable
  func _compareASCII(rhs: String) -> Int {
    var compare = Int(_swift_stdlib_memcmp(
      self._core.startASCII, rhs._core.startASCII,
      min(self._core.count, rhs._core.count)))
    if compare == 0 {
      compare = self._core.count - rhs._core.count
    }
    // This efficiently normalizes the result to -1, 0, or 1 to match the
    // behavior of NSString's compare function.
    return (compare > 0 ? 1 : 0) - (compare < 0 ? 1 : 0)
  }
#endif

  /// Compares two strings with the Unicode Collation Algorithm.
  @warn_unused_result
  @inline(never)
  @_semantics("stdlib_binary_only") // Hide the CF/ICU dependency
  public  // @testable
  func _compareDeterministicUnicodeCollation(rhs: String) -> Int {
    // Note: this operation should be consistent with equality comparison of
    // Character.
#if _runtime(_ObjC)
    return Int(_stdlib_compareNSStringDeterministicUnicodeCollation(
      _bridgeToObjectiveCImpl(), rhs._bridgeToObjectiveCImpl()))
#else
    switch (_core.isASCII, rhs._core.isASCII) {
    case (true, false):
      let lhsPtr = UnsafePointer<Int8>(_core.startASCII)
      let rhsPtr = UnsafePointer<UTF16.CodeUnit>(rhs._core.startUTF16)

      return Int(_swift_stdlib_unicode_compare_utf8_utf16(
        lhsPtr, Int32(_core.count), rhsPtr, Int32(rhs._core.count)))
    case (false, true):
      // Just invert it and recurse for this case.
      return -rhs._compareDeterministicUnicodeCollation(self)
    case (false, false):
      let lhsPtr = UnsafePointer<UTF16.CodeUnit>(_core.startUTF16)
      let rhsPtr = UnsafePointer<UTF16.CodeUnit>(rhs._core.startUTF16)

      return Int(_swift_stdlib_unicode_compare_utf16_utf16(
        lhsPtr, Int32(_core.count),
        rhsPtr, Int32(rhs._core.count)))
    case (true, true):
      let lhsPtr = UnsafePointer<Int8>(_core.startASCII)
      let rhsPtr = UnsafePointer<Int8>(rhs._core.startASCII)

      return Int(_swift_stdlib_unicode_compare_utf8_utf8(
        lhsPtr, Int32(_core.count),
        rhsPtr, Int32(rhs._core.count)))
    }
#endif
  }

  @warn_unused_result
  public  // @testable
  func _compareString(rhs: String) -> Int {
#if _runtime(_ObjC)
    // We only want to perform this optimization on objc runtimes. Elsewhere,
    // we will make it follow the unicode collation algorithm even for ASCII.
    if (_core.isASCII && rhs._core.isASCII) {
      return _compareASCII(rhs)
    }
#endif
    return _compareDeterministicUnicodeCollation(rhs)
  }
}

@warn_unused_result
public func <(lhs: String, rhs: String) -> Bool {
  return lhs._compareString(rhs) < 0
}

// Support for copy-on-write
extension String {

  /// Append the elements of `other` to `self`.
  public mutating func append(other: String) {
    _core.append(other._core)
  }

  /// Append `x` to `self`.
  ///
  /// - Complexity: Amortized O(1).
  public mutating func append(x: UnicodeScalar) {
    _core.append(x)
  }

  public // SPI(Foundation)
  init(_storage: _StringBuffer) {
    _core = _StringCore(_storage)
  }
}

#if _runtime(_ObjC)
@warn_unused_result
@_silgen_name("swift_stdlib_NSStringNFDHashValue")
func _stdlib_NSStringNFDHashValue(str: AnyObject) -> Int

@warn_unused_result
@_silgen_name("swift_stdlib_NSStringASCIIHashValue")
func _stdlib_NSStringASCIIHashValue(str: AnyObject) -> Int
#endif

extension String : Hashable {
  /// The hash value.
  ///
  /// **Axiom:** `x == y` implies `x.hashValue == y.hashValue`.
  ///
  /// - Note: The hash value is not guaranteed to be stable across
  ///   different invocations of the same program.  Do not persist the
  ///   hash value across program runs.
  public var hashValue: Int {
#if _runtime(_ObjC)
    // Mix random bits into NSString's hash so that clients don't rely on
    // Swift.String.hashValue and NSString.hash being the same.
#if arch(i386) || arch(arm)
    let hashOffset = Int(bitPattern: 0x88dd_cc21)
#else
    let hashOffset = Int(bitPattern: 0x429b_1266_88dd_cc21)
#endif
    // FIXME(performance): constructing a temporary NSString is extremely
    // wasteful and inefficient.
    let cocoaString = unsafeBitCast(
      self._bridgeToObjectiveCImpl(), to: _NSStringCore.self)

    // If we have an ASCII string, we do not need to normalize.
    if self._core.isASCII {
      return hashOffset ^ _stdlib_NSStringASCIIHashValue(cocoaString)
    } else {
      return hashOffset ^ _stdlib_NSStringNFDHashValue(cocoaString)
    }
#else
    if self._core.isASCII {
      return _swift_stdlib_unicode_hash_ascii(
        UnsafeMutablePointer<Int8>(_core.startASCII),
        Int32(_core.count))
    } else {
      return _swift_stdlib_unicode_hash(
        UnsafeMutablePointer<UInt16>(_core.startUTF16),
        Int32(_core.count))
    }
#endif
  }
}

@warn_unused_result
@effects(readonly)
@_semantics("string.concat")
public func + (lhs: String, rhs: String) -> String {
  var lhs = lhs
  if (lhs.isEmpty) {
    return rhs
  }
  lhs._core.append(rhs._core)
  return lhs
}

// String append
public func += (inout lhs: String, rhs: String) {
  if lhs.isEmpty {
    lhs = rhs
  }
  else {
    lhs._core.append(rhs._core)
  }
}

extension String {
  /// Constructs a `String` in `resultStorage` containing the given UTF-8.
  ///
  /// Low-level construction interface used by introspection
  /// implementation in the runtime library.
  @_silgen_name("swift_stringFromUTF8InRawMemory")
  public // COMPILER_INTRINSIC
  static func _fromUTF8InRawMemory(
    resultStorage: UnsafeMutablePointer<String>,
    start: UnsafeMutablePointer<UTF8.CodeUnit>,
    utf8CodeUnitCount: Int
  ) {
    resultStorage.initializePointee(
      String._fromWellFormedCodeUnitSequence(
        UTF8.self,
        input: UnsafeBufferPointer(start: start, count: utf8CodeUnitCount)))
  }
}

extension String {
  public typealias Index = CharacterView.Index
  
  /// The position of the first `Character` in `self.characters` if
  /// `self` is non-empty; identical to `endIndex` otherwise.
  public var startIndex: Index { return characters.startIndex }
  
  /// The "past the end" position in `self.characters`.
  ///
  /// `endIndex` is not a valid argument to `subscript`, and is always
  /// reachable from `startIndex` by zero or more applications of
  /// `successor()`.
  public var endIndex: Index { return characters.endIndex }

  /// Access the `Character` at `position`.
  ///
  /// - Requires: `position` is a valid position in `self.characters`
  ///   and `position != endIndex`.
  public subscript(i: Index) -> Character { return characters[i] }
}

@warn_unused_result
public func == (lhs: String.Index, rhs: String.Index) -> Bool {
  return lhs._base == rhs._base
}

@warn_unused_result
public func < (lhs: String.Index, rhs: String.Index) -> Bool {
  return lhs._base < rhs._base
}

extension String {
  /// Return the characters within the given `bounds`.
  ///
  /// - Complexity: O(1) unless bridging from Objective-C requires an
  ///   O(N) conversion.
  public subscript(bounds: Range<Index>) -> String {
    return String(characters[bounds])
  }
}

extension String {
  public mutating func reserveCapacity(n: Int) {
    withMutableCharacters {
      (inout v: CharacterView) in v.reserveCapacity(n)
    }
  }
  public mutating func append(c: Character) {
    withMutableCharacters {
      (inout v: CharacterView) in v.append(c)
    }
  }
  
  public mutating func appendContentsOf<
    S : Sequence where S.Iterator.Element == Character
  >(newElements: S) {
    withMutableCharacters {
      (inout v: CharacterView) in v.appendContentsOf(newElements)
    }
  }
  
  /// Create an instance containing `characters`.
  public init<
    S : Sequence where S.Iterator.Element == Character
  >(_ characters: S) {
    self._core = CharacterView(characters)._core
  }
}

extension Sequence where Iterator.Element == String {

  /// Interpose the `separator` between elements of `self`, then concatenate
  /// the result.  For example:
  ///
  ///     ["foo", "bar", "baz"].join(separator: "-|-") // "foo-|-bar-|-baz"
  @warn_unused_result
  public func join(separator separator: String) -> String {
    var result = ""

    // FIXME(performance): this code assumes UTF-16 in-memory representation.
    // It should be switched to low-level APIs.
    let separatorSize = separator.utf16.count

    let reservation = self._preprocessingPass {
      () -> Int in
      var r = 0
      for chunk in self {
        // FIXME(performance): this code assumes UTF-16 in-memory representation.
        // It should be switched to low-level APIs.
        r += separatorSize + chunk.utf16.count
      }
      return r - separatorSize
    }

    if let n = reservation {
      result.reserveCapacity(n)
    }

<<<<<<< HEAD
    if separatorSize != 0 {
      var iter = iterator()
      if let first = iter.next() {
        result.append(first)
        while let next = iter.next() {
          result.append(separator)
          result.append(next)
        }
      }
    }
    else {
=======
    if separatorSize == 0 {
>>>>>>> 527c8145
      for x in self {
        result.append(x)
      }
      return result
    }
    
    var gen = generate()
    if let first = gen.next() {
      result.appendContentsOf(first)
      while let next = gen.next() {
        result.appendContentsOf(separator)
        result.appendContentsOf(next)
      }
    }

    return result
  }
}

extension String {
  /// Replace the characters within `bounds` with the elements of
  /// `replacement`.
  ///
  /// Invalidates all indices with respect to `self`.
  ///
  /// - Complexity: O(`bounds.count`) if `bounds.endIndex
  ///   == self.endIndex` and `newElements.isEmpty`, O(N) otherwise.
  public mutating func replaceSubrange<
    C: Collection where C.Iterator.Element == Character
  >(
    bounds: Range<Index>, with newElements: C
  ) {
    withMutableCharacters {
      (inout v: CharacterView) in v.replaceSubrange(bounds, with: newElements)
    }
  }

  /// Replace the text in `bounds` with `replacement`.
  ///
  /// Invalidates all indices with respect to `self`.
  ///
  /// - Complexity: O(`bounds.count`) if `bounds.endIndex
  ///   == self.endIndex` and `newElements.isEmpty`, O(N) otherwise.
  public mutating func replaceSubrange(
    bounds: Range<Index>, with newElements: String
  ) {
    replaceSubrange(bounds, with: newElements.characters)
  }

  /// Insert `newElement` at position `i`.
  ///
  /// Invalidates all indices with respect to `self`.
  ///
  /// - Complexity: O(`self.count`).
  public mutating func insert(newElement: Character, at i: Index) {
    withMutableCharacters {
      (inout v: CharacterView) in v.insert(newElement, at: i)
    }
  }

  /// Insert `newElements` at position `i`.
  ///
  /// Invalidates all indices with respect to `self`.
  ///
  /// - Complexity: O(`self.count + newElements.count`).
  public mutating func insertContentsOf<
    S : Collection where S.Iterator.Element == Character
  >(newElements: S, at i: Index) {
    withMutableCharacters {
      (inout v: CharacterView) in v.insertContentsOf(newElements, at: i)
    }
  }

  /// Remove and return the `Character` at position `i`.
  ///
  /// Invalidates all indices with respect to `self`.
  ///
  /// - Complexity: O(`self.count`).
  public mutating func remove(at i: Index) -> Character {
    return withMutableCharacters {
      (inout v: CharacterView) in v.remove(at: i)
    }
  }

  /// Remove the characters in `bounds`.
  ///
  /// Invalidates all indices with respect to `self`.
  ///
  /// - Complexity: O(`self.count`).
  public mutating func removeSubrange(bounds: Range<Index>) {
    withMutableCharacters {
      (inout v: CharacterView) in v.removeSubrange(bounds)
    }
  }

  /// Replace `self` with the empty string.
  ///
  /// Invalidates all indices with respect to `self`.
  ///
  /// - parameter keepCapacity: If `true`, prevents the release of
  ///   allocated storage, which can be a useful optimization
  ///   when `self` is going to be grown again.
  public mutating func removeAll(keepingCapacity keepCapacity: Bool = false) {
    withMutableCharacters {
      (inout v: CharacterView) in v.removeAll(keepingCapacity: keepCapacity)
    }
  }
}
#if _runtime(_ObjC)
@warn_unused_result
@_silgen_name("swift_stdlib_NSStringLowercaseString")
func _stdlib_NSStringLowercaseString(str: AnyObject) -> _CocoaString

@warn_unused_result
@_silgen_name("swift_stdlib_NSStringUppercaseString")
func _stdlib_NSStringUppercaseString(str: AnyObject) -> _CocoaString
#else
@warn_unused_result
internal func _nativeUnicodeLowercaseString(str: String) -> String {
  var buffer = _StringBuffer(
    capacity: str._core.count, initialSize: str._core.count, elementWidth: 2)

  // Try to write it out to the same length.
  let dest = UnsafeMutablePointer<UTF16.CodeUnit>(buffer.start)
  let z = _swift_stdlib_unicode_strToLower(
    dest, Int32(str._core.count),
    str._core.startUTF16, Int32(str._core.count))
  let correctSize = Int(z)

  // If more space is needed, do it again with the correct buffer size.
  if correctSize != str._core.count {
    buffer = _StringBuffer(
      capacity: correctSize, initialSize: correctSize, elementWidth: 2)
    let dest = UnsafeMutablePointer<UTF16.CodeUnit>(buffer.start)
    _swift_stdlib_unicode_strToLower(
      dest, Int32(correctSize), str._core.startUTF16, Int32(str._core.count))
  }

  return String(_storage: buffer)
}

@warn_unused_result
internal func _nativeUnicodeUppercaseString(str: String) -> String {
  var buffer = _StringBuffer(
    capacity: str._core.count, initialSize: str._core.count, elementWidth: 2)

  // Try to write it out to the same length.
  let dest = UnsafeMutablePointer<UTF16.CodeUnit>(buffer.start)
  let z = _swift_stdlib_unicode_strToUpper(
    dest, Int32(str._core.count),
    str._core.startUTF16, Int32(str._core.count))
  let correctSize = Int(z)

  // If more space is needed, do it again with the correct buffer size.
  if correctSize != str._core.count {
    buffer = _StringBuffer(
      capacity: correctSize, initialSize: correctSize, elementWidth: 2)
    let dest = UnsafeMutablePointer<UTF16.CodeUnit>(buffer.start)
    _swift_stdlib_unicode_strToUpper(
      dest, Int32(correctSize), str._core.startUTF16, Int32(str._core.count))
  }

  return String(_storage: buffer)
}
#endif

// Unicode algorithms
extension String {
  // FIXME: implement case folding without relying on Foundation.
  // <rdar://problem/17550602> [unicode] Implement case folding

  /// A "table" for which ASCII characters need to be upper cased.
  /// To determine which bit corresponds to which ASCII character, subtract 1
  /// from the ASCII value of that character and divide by 2. The bit is set iff
  /// that character is a lower case character.
  internal var _asciiLowerCaseTable: UInt64 {
    @inline(__always)
    get {
      return 0b0001_1111_1111_1111_0000_0000_0000_0000_0000_0000_0000_0000_0000_0000_0000_0000
    }
  }

  /// The same table for upper case characters.
  internal var _asciiUpperCaseTable: UInt64 {
    @inline(__always)
    get {
      return 0b0000_0000_0000_0000_0001_1111_1111_1111_0000_0000_0000_0000_0000_0000_0000_0000
    }
  }

  /// Return `self` converted to lower case.
  ///
  /// - Complexity: O(n)
  public func lowercased() -> String {
    if self._core.isASCII {
      let count = self._core.count
      let source = self._core.startASCII
      let buffer = _StringBuffer(
        capacity: count, initialSize: count, elementWidth: 1)
      let dest = UnsafeMutablePointer<UInt8>(buffer.start)
      for i in 0..<count {
        // For each character in the string, we lookup if it should be shifted
        // in our ascii table, then we return 0x20 if it should, 0x0 if not.
        // This code is equivalent to:
        // switch source[i] {
        // case let x where (x >= 0x41 && x <= 0x5a):
        //   dest[i] = x &+ 0x20
        // case let x:
        //   dest[i] = x
        // }
        let value = source[i]
        let isUpper =
          _asciiUpperCaseTable >>
          UInt64(((value &- 1) & 0b0111_1111) >> 1)
        let add = (isUpper & 0x1) << 5
        // Since we are left with either 0x0 or 0x20, we can safely truncate to
        // a UInt8 and add to our ASCII value (this will not overflow numbers in
        // the ASCII range).
        dest[i] = value &+ UInt8(truncatingBitPattern: add)
      }
      return String(_storage: buffer)
    }

#if _runtime(_ObjC)
    return _cocoaStringToSwiftString_NonASCII(
      _stdlib_NSStringLowercaseString(self._bridgeToObjectiveCImpl()))
#else
    return _nativeUnicodeLowercaseString(self)
#endif
  }

  /// Return `self` converted to upper case.
  ///
  /// - Complexity: O(n)
  public func uppercased() -> String {
    if self._core.isASCII {
      let count = self._core.count
      let source = self._core.startASCII
      let buffer = _StringBuffer(
        capacity: count, initialSize: count, elementWidth: 1)
      let dest = UnsafeMutablePointer<UInt8>(buffer.start)
      for i in 0..<count {
        // See the comment above in lowercaseString.
        let value = source[i]
        let isLower =
          _asciiLowerCaseTable >>
          UInt64(((value &- 1) & 0b0111_1111) >> 1)
        let add = (isLower & 0x1) << 5
        dest[i] = value &- UInt8(truncatingBitPattern: add)
      }
      return String(_storage: buffer)
    }

#if _runtime(_ObjC)
    return _cocoaStringToSwiftString_NonASCII(
      _stdlib_NSStringUppercaseString(self._bridgeToObjectiveCImpl()))
#else
    return _nativeUnicodeUppercaseString(self)
#endif
  }
}

// Index conversions
extension String.Index {
  /// Construct the position in `characters` that corresponds exactly to
  /// `unicodeScalarIndex`. If no such position exists, the result is `nil`.
  ///
  /// - Requires: `unicodeScalarIndex` is an element of
  ///   `characters.unicodeScalars.indices`.
  public init?(
    _ unicodeScalarIndex: String.UnicodeScalarIndex,
    within characters: String
  ) {
    if !unicodeScalarIndex._isOnGraphemeClusterBoundary {
      return nil
    }
    self.init(_base: unicodeScalarIndex)
  }

  /// Construct the position in `characters` that corresponds exactly to
  /// `utf16Index`. If no such position exists, the result is `nil`.
  ///
  /// - Requires: `utf16Index` is an element of
  ///   `characters.utf16.indices`.
  public init?(
    _ utf16Index: String.UTF16Index,
    within characters: String
  ) {
    if let me = utf16Index.samePositionIn(
      characters.unicodeScalars
    )?.samePositionIn(characters) {
      self = me
    }
    else {
      return nil
    }
  }

  /// Construct the position in `characters` that corresponds exactly to
  /// `utf8Index`. If no such position exists, the result is `nil`.
  ///
  /// - Requires: `utf8Index` is an element of
  ///   `characters.utf8.indices`.
  public init?(
    _ utf8Index: String.UTF8Index,
    within characters: String
  ) {
    if let me = utf8Index.samePositionIn(
      characters.unicodeScalars
    )?.samePositionIn(characters) {
      self = me
    }
    else {
      return nil
    }
  }

  /// Returns the position in `utf8` that corresponds exactly
  /// to `self`.
  ///
  /// - Requires: `self` is an element of `String(utf8).indices`.
  @warn_unused_result
  public func samePositionIn(
    utf8: String.UTF8View
  ) -> String.UTF8View.Index {
    return String.UTF8View.Index(self, within: utf8)
  }

  /// Returns the position in `utf16` that corresponds exactly
  /// to `self`.
  ///
  /// - Requires: `self` is an element of `String(utf16).indices`.
  @warn_unused_result
  public func samePositionIn(
    utf16: String.UTF16View
  ) -> String.UTF16View.Index {
    return String.UTF16View.Index(self, within: utf16)
  }

  /// Returns the position in `unicodeScalars` that corresponds exactly
  /// to `self`.
  ///
  /// - Requires: `self` is an element of `String(unicodeScalars).indices`.
  @warn_unused_result
  public func samePositionIn(
    unicodeScalars: String.UnicodeScalarView
  ) -> String.UnicodeScalarView.Index {
    return String.UnicodeScalarView.Index(self, within: unicodeScalars)
  }
}

extension String {
  @available(*, unavailable, renamed="append")
  public mutating func appendContentsOf(other: String) {
    fatalError("unavailable function can't be called")
  }

  @available(*, unavailable, renamed="replaceSubrange")
  public mutating func replaceRange<
    C : Collection where C.Iterator.Element == Character
  >(
    subRange: Range<Index>, with newElements: C
  ) {
    fatalError("unavailable function can't be called")
  }

  @available(*, unavailable, renamed="replaceSubrange")
  public mutating func replaceRange(
    subRange: Range<Index>, with newElements: String
  ) {
    fatalError("unavailable function can't be called")
  }

  @available(*, unavailable, renamed="removeAt")
  public mutating func removeAtIndex(i: Index) -> Character {
    fatalError("unavailable function can't be called")
  }

  @available(*, unavailable, renamed="removeSubrange")
  public mutating func removeRange(subRange: Range<Index>) {
    fatalError("unavailable function can't be called")
  }

  @available(*, unavailable, renamed="lowercased()")
  public var lowercaseString: String {
    fatalError("unavailable function can't be called")
  }

  @available(*, unavailable, renamed="uppercased()")
  public var uppercaseString: String {
    fatalError("unavailable function can't be called")
  }
}

extension Sequence where Iterator.Element == String {
  @available(*, unavailable, renamed="join")
  public func joinWithSeparator(separator: String) -> String {
    fatalError("unavailable function can't be called")
  }
}<|MERGE_RESOLUTION|>--- conflicted
+++ resolved
@@ -634,33 +634,19 @@
       result.reserveCapacity(n)
     }
 
-<<<<<<< HEAD
-    if separatorSize != 0 {
-      var iter = iterator()
-      if let first = iter.next() {
-        result.append(first)
-        while let next = iter.next() {
-          result.append(separator)
-          result.append(next)
-        }
-      }
-    }
-    else {
-=======
     if separatorSize == 0 {
->>>>>>> 527c8145
       for x in self {
         result.append(x)
       }
       return result
     }
-    
-    var gen = generate()
-    if let first = gen.next() {
-      result.appendContentsOf(first)
-      while let next = gen.next() {
-        result.appendContentsOf(separator)
-        result.appendContentsOf(next)
+
+    var iter = iterator()
+    if let first = iter.next() {
+      result.append(first)
+      while let next = iter.next() {
+        result.append(separator)
+        result.append(next)
       }
     }
 
