//===--- TBDGen.cpp - Swift TBD Generation --------------------------------===//
//
// This source file is part of the Swift.org open source project
//
// Copyright (c) 2014 - 2017 Apple Inc. and the Swift project authors
// Licensed under Apache License v2.0 with Runtime Library Exception
//
// See https://swift.org/LICENSE.txt for license information
// See https://swift.org/CONTRIBUTORS.txt for the list of Swift project authors
//
//===----------------------------------------------------------------------===//
//
//  This file implements the entrypoints into TBD file generation.
//
//===----------------------------------------------------------------------===//

#include "swift/TBDGen/TBDGen.h"

#include "swift/AST/Availability.h"
#include "swift/AST/ASTMangler.h"
#include "swift/AST/ASTVisitor.h"
#include "swift/AST/Module.h"
#include "swift/AST/ParameterList.h"
#include "swift/Basic/LLVM.h"
#include "swift/IRGen/Linking.h"
#include "swift/SIL/FormalLinkage.h"
#include "swift/SIL/SILDeclRef.h"
#include "swift/SIL/SILModule.h"
#include "swift/SIL/SILVTableVisitor.h"
#include "swift/SIL/SILWitnessTable.h"
#include "swift/SIL/SILWitnessVisitor.h"
#include "swift/SIL/TypeLowering.h"
#include "llvm/ADT/StringSet.h"
#include "llvm/Support/Error.h"
#include "llvm/Support/YAMLTraits.h"

#include "TBDGenVisitor.h"
#include "tapi/Architecture.h"
#include "tapi/InterfaceFile.h"
#include "tapi/Platform.h"
#include "tapi/TextStub_v3.h"
#include "tapi/YAMLReaderWriter.h"

using namespace swift;
using namespace swift::irgen;
using namespace swift::tbdgen;
using StringSet = llvm::StringSet<>;
using SymbolKind = tapi::internal::SymbolKind;

static bool isGlobalOrStaticVar(VarDecl *VD) {
  return VD->isStatic() || VD->getDeclContext()->isModuleScopeContext();
}

void TBDGenVisitor::addSymbol(StringRef name, SymbolKind kind) {
  Symbols.addSymbol(kind, name, Archs);

  if (StringSymbols && kind == SymbolKind::GlobalSymbol) {
    auto isNewValue = StringSymbols->insert(name).second;
    (void)isNewValue;
    assert(isNewValue && "symbol appears twice");
  }
}

void TBDGenVisitor::addSymbol(SILDeclRef declRef) {
  auto linkage = effectiveLinkageForClassMember(
    declRef.getLinkage(ForDefinition),
    declRef.getSubclassScope());
  if (linkage == SILLinkage::Public)
    addSymbol(declRef.mangle());
}

void TBDGenVisitor::addSymbol(LinkEntity entity) {
  auto linkage =
      LinkInfo::get(UniversalLinkInfo, SwiftModule, AvailCtx,
                    entity, ForDefinition);

  auto externallyVisible =
      llvm::GlobalValue::isExternalLinkage(linkage.getLinkage()) &&
      linkage.getVisibility() != llvm::GlobalValue::HiddenVisibility;

  if (externallyVisible)
    addSymbol(linkage.getName());
}

void TBDGenVisitor::addDispatchThunk(SILDeclRef declRef) {
  auto entity = LinkEntity::forDispatchThunk(declRef);
  addSymbol(entity);
}

void TBDGenVisitor::addMethodDescriptor(SILDeclRef declRef) {
  auto entity = LinkEntity::forMethodDescriptor(declRef);
  addSymbol(entity);
}

void TBDGenVisitor::addProtocolRequirementsBaseDescriptor(ProtocolDecl *proto) {
  auto entity = LinkEntity::forProtocolRequirementsBaseDescriptor(proto);
  addSymbol(entity);
}

void TBDGenVisitor::addAssociatedTypeDescriptor(AssociatedTypeDecl *assocType) {
  auto entity = LinkEntity::forAssociatedTypeDescriptor(assocType);
  addSymbol(entity);
}

void TBDGenVisitor::addAssociatedConformanceDescriptor(
                                           AssociatedConformance conformance) {
  auto entity = LinkEntity::forAssociatedConformanceDescriptor(conformance);
  addSymbol(entity);
}

void TBDGenVisitor::addBaseConformanceDescriptor(
                                           BaseConformance conformance) {
  auto entity = LinkEntity::forBaseConformanceDescriptor(conformance);
  addSymbol(entity);
}

void TBDGenVisitor::addConformances(DeclContext *DC) {
  for (auto conformance : DC->getLocalConformances(
                            ConformanceLookupKind::NonInherited)) {
    auto protocol = conformance->getProtocol();
    auto needsWTable =
        Lowering::TypeConverter::protocolRequiresWitnessTable(protocol);
    if (!needsWTable)
      continue;

    // Only root conformances get symbols; the others get any public symbols
    // from their parent conformances.
    auto rootConformance = dyn_cast<RootProtocolConformance>(conformance);
    if (!rootConformance) {
      continue;
    }

    addSymbol(LinkEntity::forProtocolWitnessTable(rootConformance));
    addSymbol(LinkEntity::forProtocolConformanceDescriptor(rootConformance));

    // FIXME: the logic around visibility in extensions is confusing, and
    // sometimes witness thunks need to be manually made public.

    auto conformanceIsFixed = SILWitnessTable::conformanceIsSerialized(
        rootConformance);
    auto addSymbolIfNecessary = [&](ValueDecl *requirementDecl,
                                    ValueDecl *witnessDecl) {
      auto witnessLinkage = SILDeclRef(witnessDecl).getLinkage(ForDefinition);
      if (conformanceIsFixed &&
          (isa<SelfProtocolConformance>(rootConformance) ||
           fixmeWitnessHasLinkageThatNeedsToBePublic(witnessLinkage))) {
        Mangle::ASTMangler Mangler;
        addSymbol(
            Mangler.mangleWitnessThunk(rootConformance, requirementDecl));
      }
    };

    rootConformance->forEachValueWitness(
        [&](ValueDecl *valueReq, Witness witness) {
          auto witnessDecl = witness.getDecl();
          if (isa<AbstractFunctionDecl>(valueReq)) {
            addSymbolIfNecessary(valueReq, witnessDecl);
          } else if (auto *storage = dyn_cast<AbstractStorageDecl>(valueReq)) {
            auto witnessStorage = cast<AbstractStorageDecl>(witnessDecl);
            storage->visitOpaqueAccessors([&](AccessorDecl *reqtAccessor) {
              auto witnessAccessor =
                witnessStorage->getSynthesizedAccessor(
                  reqtAccessor->getAccessorKind());
              addSymbolIfNecessary(reqtAccessor, witnessAccessor);
            });
          }
        });
  }
}

/// Determine whether dynamic replacement should be emitted for the allocator or
/// the initializer given a decl.
/// The rule is that structs and convenience init of classes emit a
/// dynamic replacement for the allocator.
/// Designated init of classes emit a dynamic replacement for the intializer.
/// This is because the super class init call is emitted to the initializer and
/// needs to be dynamic.
static bool shouldUseAllocatorMangling(const AbstractFunctionDecl *afd) {
  auto constructor = dyn_cast<ConstructorDecl>(afd);
  if (!constructor)
    return false;
  return constructor->getParent()->getSelfClassDecl() == nullptr ||
         constructor->isConvenienceInit();
}

void TBDGenVisitor::visitDefaultArguments(ValueDecl *VD, ParameterList *PL) {
  auto publicDefaultArgGenerators = SwiftModule->isTestingEnabled() ||
                                    SwiftModule->arePrivateImportsEnabled();
  if (!publicDefaultArgGenerators)
    return;

  // In Swift 3 (or under -enable-testing), default arguments (of public
  // functions) are public symbols, as the default values are computed at the
  // call site.
  auto index = 0;
  for (auto *param : *PL) {
    if (param->isDefaultArgument())
      addSymbol(SILDeclRef::getDefaultArgGenerator(VD, index));
    index++;
  }
}

void TBDGenVisitor::visitAbstractFunctionDecl(AbstractFunctionDecl *AFD) {
  // A @_silgen_name("...") function without a body only exists
  // to forward-declare a symbol from another library.
  if (!AFD->hasBody() && AFD->getAttrs().hasAttribute<SILGenNameAttr>()) {
    return;
  }

  addSymbol(SILDeclRef(AFD));

  // Add the global function pointer for a dynamically replaceable function.
  if (AFD->isNativeDynamic()) {
    bool useAllocator = shouldUseAllocatorMangling(AFD);
    addSymbol(LinkEntity::forDynamicallyReplaceableFunctionVariable(
        AFD, useAllocator));
    addSymbol(
        LinkEntity::forDynamicallyReplaceableFunctionKey(AFD, useAllocator));
  }
  if (AFD->getAttrs().hasAttribute<DynamicReplacementAttr>()) {
    bool useAllocator = shouldUseAllocatorMangling(AFD);
    addSymbol(LinkEntity::forDynamicallyReplaceableFunctionVariable(
        AFD, useAllocator));
    addSymbol(
        LinkEntity::forDynamicallyReplaceableFunctionImpl(AFD, useAllocator));
  }

  if (AFD->getAttrs().hasAttribute<CDeclAttr>()) {
    // A @_cdecl("...") function has an extra symbol, with the name from the
    // attribute.
    addSymbol(SILDeclRef(AFD).asForeign());
  }

<<<<<<< HEAD
  // SWIFT_ENABLE_TENSORFLOW
  // The Differentiation transform creates an order-1 JVP and VJP for every
  // function with a `@differentiable` attribute.
  auto diffAttrs = AFD->getAttrs().getAttributes<DifferentiableAttr>();
  for (auto *DA : diffAttrs) {
    auto *jvpId = AutoDiffAssociatedFunctionIdentifier::get(
        AutoDiffAssociatedFunctionKind::JVP, /*differentiationOrder*/ 1,
        DA->getParameterIndices(), AFD->getASTContext());
    addSymbol(SILDeclRef(AFD).asAutoDiffAssociatedFunction(jvpId));
    auto *vjpId = AutoDiffAssociatedFunctionIdentifier::get(
        AutoDiffAssociatedFunctionKind::VJP, /*differentiationOrder*/ 1,
        DA->getParameterIndices(), AFD->getASTContext());
    addSymbol(SILDeclRef(AFD).asAutoDiffAssociatedFunction(vjpId));
  }

  auto publicDefaultArgGenerators = SwiftModule->isTestingEnabled() ||
                                    SwiftModule->arePrivateImportsEnabled();
  if (!publicDefaultArgGenerators)
    return;

  // In Swift 3 (or under -enable-testing), default arguments (of public
  // functions) are public symbols, as the default values are computed at the
  // call site.
  auto index = 0;
  for (auto *param : *AFD->getParameters()) {
    if (param->isDefaultArgument())
      addSymbol(SILDeclRef::getDefaultArgGenerator(AFD, index));
    index++;
  }
=======
  visitDefaultArguments(AFD, AFD->getParameters());
>>>>>>> 68fb3b1f
}

void TBDGenVisitor::visitFuncDecl(FuncDecl *FD) {
  // If there's an opaque return type, its descriptor is exported.
  if (auto opaqueResult = FD->getOpaqueResultTypeDecl()) {
    addSymbol(LinkEntity::forOpaqueTypeDescriptor(opaqueResult));
    assert(opaqueResult->getNamingDecl() == FD);
    if (FD->isNativeDynamic()) {
      addSymbol(LinkEntity::forOpaqueTypeDescriptorAccessor(opaqueResult));
      addSymbol(LinkEntity::forOpaqueTypeDescriptorAccessorImpl(opaqueResult));
      addSymbol(LinkEntity::forOpaqueTypeDescriptorAccessorKey(opaqueResult));
      addSymbol(LinkEntity::forOpaqueTypeDescriptorAccessorVar(opaqueResult));
    }
    if (FD->getAttrs().hasAttribute<DynamicReplacementAttr>()) {
      addSymbol(LinkEntity::forOpaqueTypeDescriptorAccessor(opaqueResult));
      addSymbol(LinkEntity::forOpaqueTypeDescriptorAccessorVar(opaqueResult));
    }
  }
  visitAbstractFunctionDecl(FD);
}

void TBDGenVisitor::visitAccessorDecl(AccessorDecl *AD) {
  llvm_unreachable("should not see an accessor here");
}

void TBDGenVisitor::visitAbstractStorageDecl(AbstractStorageDecl *ASD) {
  // Add the property descriptor if the decl needs it.
  if (ASD->exportsPropertyDescriptor()) {
    addSymbol(LinkEntity::forPropertyDescriptor(ASD));
  }
  
  // ...and the opaque result decl if it has one.
  if (auto opaqueResult = ASD->getOpaqueResultTypeDecl()) {
    addSymbol(LinkEntity::forOpaqueTypeDescriptor(opaqueResult));
    assert(opaqueResult->getNamingDecl() == ASD);
    if (ASD->hasAnyNativeDynamicAccessors()) {
      addSymbol(LinkEntity::forOpaqueTypeDescriptorAccessor(opaqueResult));
      addSymbol(LinkEntity::forOpaqueTypeDescriptorAccessorImpl(opaqueResult));
      addSymbol(LinkEntity::forOpaqueTypeDescriptorAccessorKey(opaqueResult));
      addSymbol(LinkEntity::forOpaqueTypeDescriptorAccessorVar(opaqueResult));
    }
    if (ASD->hasAnyDynamicReplacementAccessors()) {
      addSymbol(LinkEntity::forOpaqueTypeDescriptorAccessor(opaqueResult));
      addSymbol(LinkEntity::forOpaqueTypeDescriptorAccessorVar(opaqueResult));
    }
  }

  // SWIFT_ENABLE_TENSORFLOW
  // The Differentiation transform creates an order-1 JVP and VJP for every
  // var/subscript with a `@differentiable` attribute.
  auto diffAttrs = ASD->getAttrs().getAttributes<DifferentiableAttr>();
  for (auto *DA : diffAttrs) {
    auto *jvpId = AutoDiffAssociatedFunctionIdentifier::get(
        AutoDiffAssociatedFunctionKind::JVP, /*differentiationOrder*/ 1,
        DA->getParameterIndices(), ASD->getASTContext());
    addSymbol(SILDeclRef(ASD->getAccessor(AccessorKind::Get))
                  .asAutoDiffAssociatedFunction(jvpId));
    auto *vjpId = AutoDiffAssociatedFunctionIdentifier::get(
        AutoDiffAssociatedFunctionKind::VJP, /*differentiationOrder*/ 1,
        DA->getParameterIndices(), ASD->getASTContext());
    addSymbol(SILDeclRef(ASD->getAccessor(AccessorKind::Get))
                  .asAutoDiffAssociatedFunction(vjpId));
  }

  // Explicitly look at each accessor here: see visitAccessorDecl.
  ASD->visitEmittedAccessors([&](AccessorDecl *accessor) {
    visitFuncDecl(accessor);
  });
}

void TBDGenVisitor::visitVarDecl(VarDecl *VD) {
  // Variables inside non-resilient modules have some additional symbols.
  if (!VD->isResilient()) {
    // Non-global variables might have an explicit initializer symbol, in
    // non-resilient modules.
    if (VD->getAttrs().hasAttribute<HasInitialValueAttr>() &&
        !isGlobalOrStaticVar(VD)) {
      auto declRef = SILDeclRef(VD, SILDeclRef::Kind::StoredPropertyInitializer);
      // Stored property initializers for public properties are currently
      // public.
      addSymbol(declRef);
    }

    // statically/globally stored variables have some special handling.
    if (VD->hasStorage() &&
        isGlobalOrStaticVar(VD)) {
      if (getDeclLinkage(VD) == FormalLinkage::PublicUnique) {
        // The actual variable has a symbol.
        Mangle::ASTMangler mangler;
        addSymbol(mangler.mangleEntity(VD, false));
      }

      if (VD->isLazilyInitializedGlobal())
        addSymbol(SILDeclRef(VD, SILDeclRef::Kind::GlobalAccessor));
    }
  }

  visitAbstractStorageDecl(VD);
}

void TBDGenVisitor::visitNominalTypeDecl(NominalTypeDecl *NTD) {
  auto declaredType = NTD->getDeclaredType()->getCanonicalType();

  addSymbol(LinkEntity::forNominalTypeDescriptor(NTD));

  // Generic types do not get metadata directly, only through the function.
  if (!NTD->isGenericContext()) {
    addSymbol(LinkEntity::forTypeMetadata(declaredType,
                                          TypeMetadataAddress::AddressPoint));
  }
  addSymbol(LinkEntity::forTypeMetadataAccessFunction(declaredType));

  // There are symbols associated with any protocols this type conforms to.
  addConformances(NTD);

  for (auto member : NTD->getMembers())
    visit(member);
}

void TBDGenVisitor::visitClassDecl(ClassDecl *CD) {
  if (getDeclLinkage(CD) != FormalLinkage::PublicUnique)
    return;

  auto &ctxt = CD->getASTContext();
  auto isGeneric = CD->isGenericContext();
  auto objCCompatible = ctxt.LangOpts.EnableObjCInterop && !isGeneric;
  auto isObjC = objCCompatible && CD->isObjC();

  // Metaclasses and ObjC class (duh) are a ObjC thing, and so are not needed in
  // build artifacts/for classes which can't touch ObjC.
  if (objCCompatible) {
    bool addObjCClass = false;
    if (isObjC) {
      addObjCClass = true;
      addSymbol(LinkEntity::forObjCClass(CD));
    }

    if (CD->getMetaclassKind() == ClassDecl::MetaclassKind::ObjC) {
      addObjCClass = true;
      addSymbol(LinkEntity::forObjCMetaclass(CD));
    } else
      addSymbol(LinkEntity::forSwiftMetaclassStub(CD));

    if (addObjCClass) {
      SmallString<128> buffer;
      addSymbol(CD->getObjCRuntimeName(buffer), SymbolKind::ObjectiveCClass);
    }
  }

  // Some members of classes get extra handling, beyond members of struct/enums,
  // so let's walk over them manually.
  for (auto *var : CD->getStoredProperties())
    addSymbol(LinkEntity::forFieldOffset(var));

  visitNominalTypeDecl(CD);

  bool resilientAncestry = CD->checkAncestry(AncestryFlags::ResilientOther);

  // Types with resilient superclasses have some extra symbols.
  if (resilientAncestry || CD->hasResilientMetadata()) {
    addSymbol(LinkEntity::forClassMetadataBaseOffset(CD));
  }

  auto &Ctx = CD->getASTContext();
  if (Ctx.LangOpts.EnableObjCInterop) {
    if (resilientAncestry) {
      addSymbol(LinkEntity::forObjCResilientClassStub(
          CD, TypeMetadataAddress::AddressPoint));
    }
  }

  // Emit dispatch thunks for every new vtable entry.
  struct VTableVisitor : public SILVTableVisitor<VTableVisitor> {
    TBDGenVisitor &TBD;
    ClassDecl *CD;
    bool FirstTime = true;

  public:
    VTableVisitor(TBDGenVisitor &TBD, ClassDecl *CD)
        : TBD(TBD), CD(CD) {}

    void addMethod(SILDeclRef method) {
      assert(method.getDecl()->getDeclContext() == CD);

      if (CD->hasResilientMetadata()) {
        if (FirstTime) {
          FirstTime = false;

          // If the class is itself resilient and has at least one vtable entry,
          // it has a method lookup function.
          TBD.addSymbol(LinkEntity::forMethodLookupFunction(CD));
        }

        TBD.addDispatchThunk(method);
      }

      TBD.addMethodDescriptor(method);
    }

    void addMethodOverride(SILDeclRef baseRef, SILDeclRef derivedRef) {}

    void addPlaceholder(MissingMemberDecl *) {}

    void doIt() {
      addVTableEntries(CD);
    }
  };

  VTableVisitor(*this, CD).doIt();
}

void TBDGenVisitor::visitConstructorDecl(ConstructorDecl *CD) {
  if (CD->getParent()->getSelfClassDecl()) {
    // Class constructors come in two forms, allocating and non-allocating. The
    // default ValueDecl handling gives the allocating one, so we have to
    // manually include the non-allocating one.
    addSymbol(SILDeclRef(CD, SILDeclRef::Kind::Initializer));
  }
  visitAbstractFunctionDecl(CD);
}

void TBDGenVisitor::visitDestructorDecl(DestructorDecl *DD) {
  // Class destructors come in two forms (deallocating and non-deallocating),
  // like constructors above. This is the deallocating one:
  visitAbstractFunctionDecl(DD);

  auto parentClass = DD->getParent()->getSelfClassDecl();

  // But the non-deallocating one doesn't apply to some @objc classes.
  if (!Lowering::usesObjCAllocator(parentClass)) {
    addSymbol(SILDeclRef(DD, SILDeclRef::Kind::Destroyer));
  }
}

void TBDGenVisitor::visitExtensionDecl(ExtensionDecl *ED) {
  if (!isa<ProtocolDecl>(ED->getExtendedNominal())) {
    addConformances(ED);
  }

  for (auto member : ED->getMembers())
    visit(member);
}

#ifndef NDEBUG
static bool isValidProtocolMemberForTBDGen(const Decl *D) {
  switch (D->getKind()) {
  case DeclKind::TypeAlias:
  case DeclKind::AssociatedType:
  case DeclKind::Var:
  case DeclKind::Subscript:
  case DeclKind::PatternBinding:
  case DeclKind::Func:
  case DeclKind::Accessor:
  case DeclKind::Constructor:
  case DeclKind::Destructor:
  case DeclKind::IfConfig:
  case DeclKind::PoundDiagnostic:
    return true;
  case DeclKind::OpaqueType:
  case DeclKind::Enum:
  case DeclKind::Struct:
  case DeclKind::Class:
  case DeclKind::Protocol:
  case DeclKind::GenericTypeParam:
  case DeclKind::Module:
  case DeclKind::Param:
  case DeclKind::EnumElement:
  case DeclKind::Extension:
  case DeclKind::TopLevelCode:
  case DeclKind::Import:
  case DeclKind::PrecedenceGroup:
  case DeclKind::MissingMember:
  case DeclKind::EnumCase:
  case DeclKind::InfixOperator:
  case DeclKind::PrefixOperator:
  case DeclKind::PostfixOperator:
    return false;
  }
  llvm_unreachable("covered switch");
}
#endif

void TBDGenVisitor::visitProtocolDecl(ProtocolDecl *PD) {
  if (!PD->isObjC()) {
    addSymbol(LinkEntity::forProtocolDescriptor(PD));

    struct WitnessVisitor : public SILWitnessVisitor<WitnessVisitor> {
      TBDGenVisitor &TBD;
      ProtocolDecl *PD;

    public:
      WitnessVisitor(TBDGenVisitor &TBD, ProtocolDecl *PD)
          : TBD(TBD), PD(PD) {}

      void addMethod(SILDeclRef declRef) {
        if (PD->isResilient()) {
          TBD.addDispatchThunk(declRef);
          TBD.addMethodDescriptor(declRef);
        }
      }

      void addAssociatedType(AssociatedType associatedType) {
        TBD.addAssociatedTypeDescriptor(associatedType.getAssociation());
      }

      void addProtocolConformanceDescriptor() {
        TBD.addProtocolRequirementsBaseDescriptor(PD);
      }

      void addOutOfLineBaseProtocol(ProtocolDecl *proto) {
        TBD.addBaseConformanceDescriptor(BaseConformance(PD, proto));
      }

      void addAssociatedConformance(AssociatedConformance associatedConf) {
        TBD.addAssociatedConformanceDescriptor(associatedConf);
      }

      void addPlaceholder(MissingMemberDecl *decl) {}

      void doIt() {
        visitProtocolDecl(PD);
      }
    };

    WitnessVisitor(*this, PD).doIt();

    // Include the self-conformance.
    addConformances(PD);
  }

#ifndef NDEBUG
  // There's no (currently) relevant information about members of a protocol at
  // individual protocols, each conforming type has to handle them individually
  // (NB. anything within an active IfConfigDecls also appears outside). Let's
  // assert this fact:
  for (auto *member : PD->getMembers()) {
    assert(isValidProtocolMemberForTBDGen(member) &&
           "unexpected member of protocol during TBD generation");
  }
#endif
}

void TBDGenVisitor::visitEnumDecl(EnumDecl *ED) {
  visitNominalTypeDecl(ED);

  if (!ED->isResilient())
    return;
}

void TBDGenVisitor::visitEnumElementDecl(EnumElementDecl *EED) {
  addSymbol(LinkEntity::forEnumCase(EED));
  if (auto *PL = EED->getParameterList())
    visitDefaultArguments(EED, PL);
}

void TBDGenVisitor::addFirstFileSymbols() {
  if (!Opts.ModuleLinkName.empty()) {
    SmallString<32> buf;
    addSymbol(irgen::encodeForceLoadSymbolName(buf, Opts.ModuleLinkName));
  }
}

/// Converts a version tuple into a packed version, ignoring components beyond
/// major, minor, and subminor.
static tapi::internal::PackedVersion
convertToPacked(const version::Version &version) {
  // FIXME: Warn if version is greater than 3 components?
  unsigned major = 0, minor = 0, subminor = 0;
  if (version.size() > 0) major = version[0];
  if (version.size() > 1) minor = version[1];
  if (version.size() > 2) subminor = version[2];
  return tapi::internal::PackedVersion(major, minor, subminor);
}

static bool isApplicationExtensionSafe(const LangOptions &LangOpts) {
  return LangOpts.EnableAppExtensionRestrictions;
}

static void enumeratePublicSymbolsAndWrite(ModuleDecl *M, FileUnit *singleFile,
                                           StringSet *symbols,
                                           llvm::raw_ostream *os,
                                           const TBDGenOptions &opts) {
  auto &ctx = M->getASTContext();
  auto isWholeModule = singleFile == nullptr;
  const auto &target = ctx.LangOpts.Target;
  UniversalLinkageInfo linkInfo(target, opts.HasMultipleIGMs, false,
                                isWholeModule);
  auto availCtx = AvailabilityContext::forDeploymentTarget(ctx);

  tapi::internal::InterfaceFile file;
  file.setFileType(tapi::internal::FileType::TBD_V3);
  file.setApplicationExtensionSafe(
    isApplicationExtensionSafe(M->getASTContext().LangOpts));
  file.setInstallName(opts.InstallName);
  file.setCurrentVersion(convertToPacked(opts.CurrentVersion));
  file.setCompatibilityVersion(convertToPacked(opts.CompatibilityVersion));
  file.setTwoLevelNamespace();
  file.setSwiftABIVersion(TAPI_SWIFT_ABI_VERSION);
  file.setPlatform(tapi::internal::mapToSinglePlatform(target));
  auto arch = tapi::internal::getArchType(target.getArchName());
  file.setArch(arch);
  file.setInstallAPI();

  TBDGenVisitor visitor(file, arch, symbols, linkInfo, M, availCtx, opts);

  auto visitFile = [&](FileUnit *file) {
    if (file == M->getFiles()[0]) {
      visitor.addFirstFileSymbols();
    }

    SmallVector<Decl *, 16> decls;
    file->getTopLevelDecls(decls);

    visitor.addMainIfNecessary(file);

    for (auto d : decls)
      visitor.visit(d);
  };

  if (singleFile) {
    assert(M == singleFile->getParentModule() && "mismatched file and module");
    visitFile(singleFile);
  } else {
    for (auto *file : M->getFiles()) {
      visitFile(file);
    }
  }

  if (os) {
    tapi::internal::YAMLWriter writer;
    writer.add(
        llvm::make_unique<tapi::internal::stub::v3::YAMLDocumentHandler>());

    assert(writer.canWrite(&file) &&
           "YAML writer should be able to write TBD v3");
    llvm::cantFail(writer.writeFile(*os, &file),
                   "YAML writing should be error-free");
  }
}

void swift::enumeratePublicSymbols(FileUnit *file, StringSet &symbols,
                                   const TBDGenOptions &opts) {
  enumeratePublicSymbolsAndWrite(file->getParentModule(), file, &symbols,
                                 nullptr, opts);
}
void swift::enumeratePublicSymbols(ModuleDecl *M, StringSet &symbols,
                                   const TBDGenOptions &opts) {
  enumeratePublicSymbolsAndWrite(M, nullptr, &symbols, nullptr, opts);
}
void swift::writeTBDFile(ModuleDecl *M, llvm::raw_ostream &os,
                         const TBDGenOptions &opts) {
  enumeratePublicSymbolsAndWrite(M, nullptr, nullptr, &os, opts);
}<|MERGE_RESOLUTION|>--- conflicted
+++ resolved
@@ -231,7 +231,6 @@
     addSymbol(SILDeclRef(AFD).asForeign());
   }
 
-<<<<<<< HEAD
   // SWIFT_ENABLE_TENSORFLOW
   // The Differentiation transform creates an order-1 JVP and VJP for every
   // function with a `@differentiable` attribute.
@@ -247,23 +246,7 @@
     addSymbol(SILDeclRef(AFD).asAutoDiffAssociatedFunction(vjpId));
   }
 
-  auto publicDefaultArgGenerators = SwiftModule->isTestingEnabled() ||
-                                    SwiftModule->arePrivateImportsEnabled();
-  if (!publicDefaultArgGenerators)
-    return;
-
-  // In Swift 3 (or under -enable-testing), default arguments (of public
-  // functions) are public symbols, as the default values are computed at the
-  // call site.
-  auto index = 0;
-  for (auto *param : *AFD->getParameters()) {
-    if (param->isDefaultArgument())
-      addSymbol(SILDeclRef::getDefaultArgGenerator(AFD, index));
-    index++;
-  }
-=======
   visitDefaultArguments(AFD, AFD->getParameters());
->>>>>>> 68fb3b1f
 }
 
 void TBDGenVisitor::visitFuncDecl(FuncDecl *FD) {
