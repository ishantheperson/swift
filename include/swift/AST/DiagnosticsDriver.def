--- conflicted
+++ resolved
@@ -190,16 +190,14 @@
     "SDK settings were ignored because 'SDKSettings.json' could not be parsed",
     ())
 
-<<<<<<< HEAD
+REMARK(remark_forwarding_to_new_driver, none, "new Swift driver will be used", ())
+
 // SWIFT_ENABLE_TENSORFLOW
 ERROR(error_tensorflow_toolchain_repl_not_supported, none,
       "The Swift for TensorFlow toolchain does not support the Swift REPL. Colab "
       "(https://github.com/tensorflow/swift/blob/master/Usage.md#colaboratory) and Swift-Jupyter "
       "(https://github.com/google/swift-jupyter) are supported alternatives.",
       ())
-=======
-REMARK(remark_forwarding_to_new_driver, none, "new Swift driver will be used", ())
->>>>>>> 6a431085
 
 #define UNDEFINE_DIAGNOSTIC_MACROS
 #include "DefineDiagnosticMacros.h"