--- conflicted
+++ resolved
@@ -38,11 +38,7 @@
   }
 }
 
-<<<<<<< HEAD
-func goo(e : ErrorProtocol) {}
-=======
-func goo(var e : ErrorType) {}
->>>>>>> d56b8ba4
+func goo(var e : ErrorProtocol) {}
 
 struct Test1 : OptionSet {
   init(rawValue: Int) {}
