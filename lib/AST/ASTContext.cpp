//===--- ASTContext.cpp - ASTContext Implementation -----------------------===//
//
// This source file is part of the Swift.org open source project
//
// Copyright (c) 2014 - 2018 Apple Inc. and the Swift project authors
// Licensed under Apache License v2.0 with Runtime Library Exception
//
// See https://swift.org/LICENSE.txt for license information
// See https://swift.org/CONTRIBUTORS.txt for the list of Swift project authors
//
//===----------------------------------------------------------------------===//
//
//  This file implements the ASTContext class.
//
//===----------------------------------------------------------------------===//

#include "swift/AST/ASTContext.h"
#include "ForeignRepresentationInfo.h"
#include "SubstitutionMapStorage.h"
#include "swift/AST/ConcreteDeclRef.h"
#include "swift/AST/DiagnosticEngine.h"
#include "swift/AST/DiagnosticsSema.h"
#include "swift/AST/ExistentialLayout.h"
#include "swift/AST/ForeignErrorConvention.h"
#include "swift/AST/GenericEnvironment.h"
#include "swift/AST/GenericSignature.h"
#include "swift/AST/GenericSignatureBuilder.h"
#include "swift/AST/KnownProtocols.h"
#include "swift/AST/LazyResolver.h"
#include "swift/AST/ModuleLoader.h"
#include "swift/AST/NameLookup.h"
#include "swift/AST/ParameterList.h"
#include "swift/AST/PrettyStackTrace.h"
#include "swift/AST/ProtocolConformance.h"
#include "swift/AST/RawComment.h"
#include "swift/AST/SubstitutionMap.h"
#include "swift/AST/SILLayout.h"
#include "swift/AST/TypeCheckRequests.h"
#include "swift/AST/TypeCheckerDebugConsumer.h"
#include "swift/Basic/Compiler.h"
#include "swift/Basic/SourceManager.h"
#include "swift/Basic/Statistic.h"
#include "swift/Basic/StringExtras.h"
#include "swift/Parse/Lexer.h" // bad dependency
#include "swift/Syntax/SyntaxArena.h"
#include "swift/Strings.h"
#include "swift/Subsystems.h"
#include "clang/AST/Attr.h"
#include "clang/AST/DeclObjC.h"
#include "clang/Lex/HeaderSearch.h"
#include "clang/Lex/Preprocessor.h"
#include "llvm/ADT/DenseMap.h"
#include "llvm/ADT/Statistic.h"
#include "llvm/ADT/StringMap.h"
#include "llvm/ADT/StringSwitch.h"
#include "llvm/Support/Allocator.h"
#include "llvm/Support/Compiler.h"
#include <algorithm>
#include <memory>

using namespace swift;

#define DEBUG_TYPE "ASTContext"
STATISTIC(NumRegisteredGenericSignatureBuilders,
          "# of generic signature builders successfully registered");
STATISTIC(NumRegisteredGenericSignatureBuildersAlready,
          "# of generic signature builders already registered");
STATISTIC(NumCollapsedSpecializedProtocolConformances,
          "# of specialized protocol conformances collapsed");

/// Define this to 1 to enable expensive assertions of the
/// GenericSignatureBuilder.
#define SWIFT_GSB_EXPENSIVE_ASSERTIONS 0

LazyResolver::~LazyResolver() = default;
void ModuleLoader::anchor() {}
void ClangModuleLoader::anchor() {}

llvm::StringRef swift::getProtocolName(KnownProtocolKind kind) {
  switch (kind) {
#define PROTOCOL_WITH_NAME(Id, Name) \
  case KnownProtocolKind::Id: \
    return Name;
#include "swift/AST/KnownProtocols.def"
  }
  llvm_unreachable("bad KnownProtocolKind");
}

namespace {
  typedef std::tuple<ClassDecl *, ObjCSelector, bool> ObjCMethodConflict;

  /// An unsatisfied, optional @objc requirement in a protocol conformance.
  typedef std::pair<DeclContext *, AbstractFunctionDecl *>
    ObjCUnsatisfiedOptReq;

  enum class SearchPathKind : uint8_t {
    Import = 1 << 0,
    Framework = 1 << 1
  };
} // end anonymous namespace

using AssociativityCacheType =
  llvm::DenseMap<std::pair<PrecedenceGroupDecl *, PrecedenceGroupDecl *>,
                 Associativity>;

#define FOR_KNOWN_FOUNDATION_TYPES(MACRO) \
  MACRO(NSError) \
  MACRO(NSNumber) \
  MACRO(NSValue)

struct ASTContext::Implementation {
  Implementation();
  ~Implementation();

  llvm::BumpPtrAllocator Allocator; // used in later initializations

  /// The set of cleanups to be called when the ASTContext is destroyed.
  std::vector<std::function<void(void)>> Cleanups;

  /// The last resolver.
  LazyResolver *Resolver = nullptr;

  /// The lazy parsers for various input files. We may have separate
  /// lazy parsers for imported module files and source files.
  llvm::SmallPtrSet<LazyMemberParser*, 2> lazyParsers;

  // FIXME: This is a StringMap rather than a StringSet because StringSet
  // doesn't allow passing in a pre-existing allocator.
  llvm::StringMap<char, llvm::BumpPtrAllocator&> IdentifierTable;

  /// The declaration of Swift.AssignmentPrecedence.
  PrecedenceGroupDecl *AssignmentPrecedence = nullptr;

  /// The declaration of Swift.CastingPrecedence.
  PrecedenceGroupDecl *CastingPrecedence = nullptr;

  /// The declaration of Swift.FunctionArrowPrecedence.
  PrecedenceGroupDecl *FunctionArrowPrecedence = nullptr;

  /// The declaration of Swift.TernaryPrecedence.
  PrecedenceGroupDecl *TernaryPrecedence = nullptr;

  /// The declaration of Swift.DefaultPrecedence.
  PrecedenceGroupDecl *DefaultPrecedence = nullptr;

  /// The AnyObject type.
  CanType AnyObjectType;

  // SWIFT_ENABLE_TENSORFLOW
  /// The declaration of TensorFlow.TensorHandle<T>.
  ClassDecl *TensorHandleDecl = nullptr;
  /// The declaration of TensorFlow.TensorShape.
  StructDecl *TensorShapeDecl = nullptr;
  /// The declaration of TensorFlow.TensorDataType.
  StructDecl *TensorDataTypeDecl = nullptr;

  /// The declaration of Swift._AutoDiffTape<T>.
  ClassDecl *AutoDiffTapeDecl = nullptr;

#define KNOWN_STDLIB_TYPE_DECL(NAME, DECL_CLASS, NUM_GENERIC_PARAMS) \
  /** The declaration of Swift.NAME. */ \
  DECL_CLASS *NAME##Decl = nullptr;
#include "swift/AST/KnownStdlibTypes.def"

  /// The declaration of '+' function for two RangeReplaceableCollection.
  FuncDecl *PlusFunctionOnRangeReplaceableCollection = nullptr;

  /// The declaration of '+' function for two String.
  FuncDecl *PlusFunctionOnString = nullptr;

  /// The declaration of Swift.Optional<T>.Some.
  EnumElementDecl *OptionalSomeDecl = nullptr;

  /// The declaration of Swift.Optional<T>.None.
  EnumElementDecl *OptionalNoneDecl = nullptr;

  /// The declaration of Swift.UnsafeMutableRawPointer.memory.
  VarDecl *UnsafeMutableRawPointerMemoryDecl = nullptr;

  /// The declaration of Swift.UnsafeRawPointer.memory.
  VarDecl *UnsafeRawPointerMemoryDecl = nullptr;

  /// The declaration of Swift.UnsafeMutablePointer<T>.memory.
  VarDecl *UnsafeMutablePointerMemoryDecl = nullptr;
  
  /// The declaration of Swift.UnsafePointer<T>.memory.
  VarDecl *UnsafePointerMemoryDecl = nullptr;
  
  /// The declaration of Swift.AutoreleasingUnsafeMutablePointer<T>.memory.
  VarDecl *AutoreleasingUnsafeMutablePointerMemoryDecl = nullptr;

  /// The declaration of Swift.Void.
  TypeAliasDecl *VoidDecl = nullptr;
  
  /// The declaration of ObjectiveC.ObjCBool.
  StructDecl *ObjCBoolDecl = nullptr;

#define CACHE_FOUNDATION_DECL(NAME) \
  /** The declaration of Foundation.NAME. */ \
  ClassDecl *NAME##Decl = nullptr;
FOR_KNOWN_FOUNDATION_TYPES(CACHE_FOUNDATION_DECL)
#undef CACHE_FOUNDATION_DECL

  // Declare cached declarations for each of the known declarations.
#define FUNC_DECL(Name, Id) FuncDecl *Get##Name = nullptr;
#include "swift/AST/KnownDecls.def"
  
  /// func _getBool(Builtin.Int1) -> Bool
  FuncDecl *GetBoolDecl = nullptr;
  
  /// func ==(Int, Int) -> Bool
  FuncDecl *EqualIntDecl = nullptr;

  /// func _hashValue<H: Hashable>(for: H) -> Int
  FuncDecl *HashValueForDecl = nullptr;

  /// func append(Element) -> void
  FuncDecl *ArrayAppendElementDecl = nullptr;

  /// func reserveCapacityForAppend(newElementsCount: Int)
  FuncDecl *ArrayReserveCapacityDecl = nullptr;

  /// func _unimplementedInitializer(className: StaticString).
  FuncDecl *UnimplementedInitializerDecl = nullptr;

  /// func _undefined<T>(msg: StaticString, file: StaticString, line: UInt) -> T
  FuncDecl *UndefinedDecl = nullptr;

  /// func _stdlib_isOSVersionAtLeast(Builtin.Word,Builtin.Word, Builtin.word)
  //    -> Builtin.Int1
  FuncDecl *IsOSVersionAtLeastDecl = nullptr;
  
  /// \brief The set of known protocols, lazily populated as needed.
  ProtocolDecl *KnownProtocols[NumKnownProtocols] = { };

  /// \brief The various module loaders that import external modules into this
  /// ASTContext.
  SmallVector<std::unique_ptr<swift::ModuleLoader>, 4> ModuleLoaders;

  /// \brief The module loader used to load Clang modules.
  ClangModuleLoader *TheClangModuleLoader = nullptr;

  /// \brief Map from Swift declarations to raw comments.
  llvm::DenseMap<const Decl *, RawComment> RawComments;

  /// \brief Map from Swift declarations to brief comments.
  llvm::DenseMap<const Decl *, StringRef> BriefComments;

  /// \brief Map from declarations to foreign error conventions.
  /// This applies to both actual imported functions and to @objc functions.
  llvm::DenseMap<const AbstractFunctionDecl *,
                 ForeignErrorConvention> ForeignErrorConventions;

  /// Cache of previously looked-up precedence queries.
  AssociativityCacheType AssociativityCache;

  /// Map from normal protocol conformances to diagnostics that have
  /// been delayed until the conformance is fully checked.
  llvm::DenseMap<NormalProtocolConformance *,
                 std::vector<ASTContext::DelayedConformanceDiag>>
    DelayedConformanceDiags;

  /// Map from normal protocol conformances to missing witnesses that have
  /// been delayed until the conformance is fully checked, so that we can
  /// issue a fixit that fills the entire protocol stub.
  llvm::DenseMap<NormalProtocolConformance *, std::vector<ValueDecl*>>
    DelayedMissingWitnesses;

  /// Stores information about lazy deserialization of various declarations.
  llvm::DenseMap<const DeclContext *, LazyContextData *> LazyContexts;

  /// Stored generic signature builders for canonical generic signatures.
  llvm::DenseMap<GenericSignature *, std::unique_ptr<GenericSignatureBuilder>>
    GenericSignatureBuilders;

  /// Canonical generic environments for canonical generic signatures.
  ///
  /// The keys are the generic signature builders in \c GenericSignatureBuilders.
  llvm::DenseMap<GenericSignatureBuilder *, GenericEnvironment *>
    CanonicalGenericEnvironments;
  
  /// The single-parameter generic signature with no constraints, <T>.
  CanGenericSignature SingleGenericParameterSignature;

  /// The existential signature <T : P> for each P.
  llvm::DenseMap<CanType, CanGenericSignature> ExistentialSignatures;

  /// Overridden declarations.
  llvm::DenseMap<const ValueDecl *, ArrayRef<ValueDecl *>> Overrides;

  /// Default witnesses.
  llvm::DenseMap<std::pair<const ProtocolDecl *, ValueDecl *>, Witness>
    DefaultWitnesses;

  /// Default type witnesses for protocols.
  llvm::DenseMap<std::pair<const ProtocolDecl *, AssociatedTypeDecl *>, Type>
    DefaultTypeWitnesses;

  /// Default associated conformance witnesses for protocols.
  llvm::DenseMap<std::tuple<const ProtocolDecl *, CanType, ProtocolDecl *>,
                 ProtocolConformanceRef>
    DefaultAssociatedConformanceWitnesses;

  /// \brief Structure that captures data that is segregated into different
  /// arenas.
  struct Arena {
    llvm::DenseMap<Type, ErrorType *> ErrorTypesWithOriginal;
    llvm::FoldingSet<NameAliasType> NameAliasTypes;
    llvm::FoldingSet<TupleType> TupleTypes;
    llvm::DenseMap<std::pair<Type,char>, MetatypeType*> MetatypeTypes;
    llvm::DenseMap<std::pair<Type,char>,
                   ExistentialMetatypeType*> ExistentialMetatypeTypes;
    llvm::DenseMap<Type, ArraySliceType*> ArraySliceTypes;
    llvm::DenseMap<std::pair<Type, Type>, DictionaryType *> DictionaryTypes;
    llvm::DenseMap<Type, OptionalType*> OptionalTypes;
    llvm::DenseMap<std::pair<Type, unsigned>, ParenType*> ParenTypes;
    llvm::DenseMap<uintptr_t, ReferenceStorageType*> ReferenceStorageTypes;
    llvm::DenseMap<Type, LValueType*> LValueTypes;
    llvm::DenseMap<Type, InOutType*> InOutTypes;
    llvm::DenseMap<std::pair<Type, void*>, DependentMemberType *>
      DependentMemberTypes;
    llvm::DenseMap<Type, DynamicSelfType *> DynamicSelfTypes;
    llvm::FoldingSet<EnumType> EnumTypes;
    llvm::FoldingSet<StructType> StructTypes;
    llvm::FoldingSet<ClassType> ClassTypes;
    llvm::FoldingSet<UnboundGenericType> UnboundGenericTypes;
    llvm::FoldingSet<BoundGenericType> BoundGenericTypes;
    llvm::FoldingSet<ProtocolType> ProtocolTypes;
    llvm::FoldingSet<ProtocolCompositionType> ProtocolCompositionTypes;
    llvm::FoldingSet<LayoutConstraintInfo> LayoutConstraints;

    /// The set of function types.
    llvm::FoldingSet<FunctionType> FunctionTypes;

    /// The set of normal protocol conformances.
    llvm::FoldingSet<NormalProtocolConformance> NormalConformances;

    // The set of self protocol conformances.
    llvm::DenseMap<ProtocolDecl*, SelfProtocolConformance*> SelfConformances;

    /// The set of specialized protocol conformances.
    llvm::FoldingSet<SpecializedProtocolConformance> SpecializedConformances;

    /// The set of inherited protocol conformances.
    llvm::FoldingSet<InheritedProtocolConformance> InheritedConformances;

    /// The set of substitution maps (uniqued by their storage).
    llvm::FoldingSet<SubstitutionMap::Storage> SubstitutionMaps;

    ~Arena() {
      for (auto &conformance : SpecializedConformances)
        conformance.~SpecializedProtocolConformance();
      // Work around MSVC warning: local variable is initialized but
      // not referenced.
#if SWIFT_COMPILER_IS_MSVC
#pragma warning (disable: 4189)
#endif
      for (auto &conformance : InheritedConformances)
        conformance.~InheritedProtocolConformance();
#if SWIFT_COMPILER_IS_MSVC
#pragma warning (default: 4189)
#endif

      // Call the normal conformance destructors last since they could be
      // referenced by the other conformance types.
      for (auto &conformance : NormalConformances)
        conformance.~NormalProtocolConformance();
    }

    size_t getTotalMemory() const;
  };

  llvm::DenseMap<ModuleDecl*, ModuleType*> ModuleTypes;
  llvm::DenseMap<std::pair<unsigned, unsigned>, GenericTypeParamType *>
    GenericParamTypes;
  llvm::FoldingSet<GenericFunctionType> GenericFunctionTypes;
  llvm::FoldingSet<SILFunctionType> SILFunctionTypes;
  llvm::DenseMap<CanType, SILBlockStorageType *> SILBlockStorageTypes;
  llvm::FoldingSet<SILBoxType> SILBoxTypes;
  llvm::DenseMap<BuiltinIntegerWidth, BuiltinIntegerType*> IntegerTypes;
  llvm::FoldingSet<BuiltinVectorType> BuiltinVectorTypes;
  llvm::FoldingSet<GenericSignature> GenericSignatures;
  llvm::FoldingSet<DeclName::CompoundDeclName> CompoundNames;
  llvm::DenseMap<UUID, ArchetypeType *> OpenedExistentialArchetypes;

  // SWIFT_ENABLE_TENSORFLOW
  /// A cache of tangent spaces per type.
  llvm::DenseMap<CanType, Optional<TangentSpace>> TangentSpaces;

  /// List of Objective-C member conflicts we have found during type checking.
  std::vector<ObjCMethodConflict> ObjCMethodConflicts;

  /// List of optional @objc protocol requirements that have gone
  /// unsatisfied, which might conflict with other Objective-C methods.
  std::vector<ObjCUnsatisfiedOptReq> ObjCUnsatisfiedOptReqs;

  /// List of Objective-C methods created by the type checker (and not
  /// by the Clang importer or deserialized), which is used for
  /// checking unintended Objective-C overrides.
  std::vector<AbstractFunctionDecl *> ObjCMethods;

  /// A cache of information about whether particular nominal types
  /// are representable in a foreign language.
  llvm::DenseMap<NominalTypeDecl *, ForeignRepresentationInfo>
    ForeignRepresentableCache;

  llvm::StringMap<OptionSet<SearchPathKind>> SearchPathsSet;

  /// \brief The permanent arena.
  Arena Permanent;

  /// Temporary arena used for a constraint solver.
  struct ConstraintSolverArena : public Arena {
    /// The allocator used for all allocations within this arena.
    llvm::BumpPtrAllocator &Allocator;

    ConstraintSolverArena(llvm::BumpPtrAllocator &allocator)
      : Allocator(allocator) { }

    ConstraintSolverArena(const ConstraintSolverArena &) = delete;
    ConstraintSolverArena(ConstraintSolverArena &&) = delete;
    ConstraintSolverArena &operator=(const ConstraintSolverArena &) = delete;
    ConstraintSolverArena &operator=(ConstraintSolverArena &&) = delete;
  };

  /// \brief The current constraint solver arena, if any.
  std::unique_ptr<ConstraintSolverArena> CurrentConstraintSolverArena;

  Arena &getArena(AllocationArena arena) {
    switch (arena) {
    case AllocationArena::Permanent:
      return Permanent;

    case AllocationArena::ConstraintSolver:
      assert(CurrentConstraintSolverArena && "No constraint solver active?");
      return *CurrentConstraintSolverArena;
    }
    llvm_unreachable("bad AllocationArena");
  }
  
  llvm::FoldingSet<SILLayout> SILLayouts;

  RC<syntax::SyntaxArena> TheSyntaxArena;
};

ASTContext::Implementation::Implementation()
    : IdentifierTable(Allocator),
      TheSyntaxArena(new syntax::SyntaxArena()) {}
ASTContext::Implementation::~Implementation() {
  delete Resolver;

  for (auto &cleanup : Cleanups)
    cleanup();
}

ConstraintCheckerArenaRAII::
ConstraintCheckerArenaRAII(ASTContext &self, llvm::BumpPtrAllocator &allocator)
  : Self(self), Data(self.getImpl().CurrentConstraintSolverArena.release())
{
  Self.getImpl().CurrentConstraintSolverArena.reset(
    new ASTContext::Implementation::ConstraintSolverArena(allocator));
}

ConstraintCheckerArenaRAII::~ConstraintCheckerArenaRAII() {
  Self.getImpl().CurrentConstraintSolverArena.reset(
    (ASTContext::Implementation::ConstraintSolverArena *)Data);
}

static ModuleDecl *createBuiltinModule(ASTContext &ctx) {
  auto M = ModuleDecl::create(ctx.getIdentifier(BUILTIN_NAME), ctx);
  M->addFile(*new (ctx) BuiltinUnit(*M));
  M->setHasResolvedImports();
  return M;
}

inline ASTContext::Implementation &ASTContext::getImpl() const {
  auto pointer = reinterpret_cast<char*>(const_cast<ASTContext*>(this));
  auto offset = llvm::alignAddr((void*)sizeof(*this), alignof(Implementation));
  return *reinterpret_cast<Implementation*>(pointer + offset);
}

void ASTContext::operator delete(void *Data) throw() {
  AlignedFree(Data);
}

ASTContext *ASTContext::get(LangOptions &langOpts,
                            SearchPathOptions &SearchPathOpts,
                            SourceManager &SourceMgr,
                            DiagnosticEngine &Diags) {
  // If more than two data structures are concatentated, then the aggregate
  // size math needs to become more complicated due to per-struct alignment
  // constraints.
  auto align = std::max(alignof(ASTContext), alignof(Implementation));
  auto size = llvm::alignTo(sizeof(ASTContext) + sizeof(Implementation), align);
  auto mem = AlignedAlloc(size, align);
  auto impl = reinterpret_cast<void*>((char*)mem + sizeof(ASTContext));
  impl = reinterpret_cast<void*>(llvm::alignAddr(impl,alignof(Implementation)));
  new (impl) Implementation();
  return new (mem) ASTContext(langOpts, SearchPathOpts, SourceMgr, Diags);
}

ASTContext::ASTContext(LangOptions &langOpts, SearchPathOptions &SearchPathOpts,
                       SourceManager &SourceMgr, DiagnosticEngine &Diags)
  : LangOpts(langOpts),
    SearchPathOpts(SearchPathOpts),
    SourceMgr(SourceMgr),
    Diags(Diags),
    evaluator(Diags, langOpts.EvaluatorCycleDiagnostics),
    TheBuiltinModule(createBuiltinModule(*this)),
    StdlibModuleName(getIdentifier(STDLIB_NAME)),
    SwiftShimsModuleName(getIdentifier(SWIFT_SHIMS_NAME)),
    TypeCheckerDebug(new StderrTypeCheckerDebugConsumer()),
    TheErrorType(
      new (*this, AllocationArena::Permanent)
        ErrorType(*this, Type(), RecursiveTypeProperties::HasError)),
    TheUnresolvedType(new (*this, AllocationArena::Permanent)
                      UnresolvedType(*this)),
    TheEmptyTupleType(TupleType::get(ArrayRef<TupleTypeElt>(), *this)),
    TheAnyType(ProtocolCompositionType::get(*this, ArrayRef<Type>(),
                                            /*HasExplicitAnyObject=*/false)),
    TheNativeObjectType(new (*this, AllocationArena::Permanent)
                           BuiltinNativeObjectType(*this)),
    TheBridgeObjectType(new (*this, AllocationArena::Permanent)
                           BuiltinBridgeObjectType(*this)),
    TheUnknownObjectType(new (*this, AllocationArena::Permanent)
                         BuiltinUnknownObjectType(*this)),
    TheRawPointerType(new (*this, AllocationArena::Permanent)
                        BuiltinRawPointerType(*this)),
    TheUnsafeValueBufferType(new (*this, AllocationArena::Permanent)
                               BuiltinUnsafeValueBufferType(*this)),
    TheSILTokenType(new (*this, AllocationArena::Permanent)
                      SILTokenType(*this)),
    TheIntegerLiteralType(new (*this, AllocationArena::Permanent)
                               BuiltinIntegerLiteralType(*this)),
    TheIEEE32Type(new (*this, AllocationArena::Permanent)
                    BuiltinFloatType(BuiltinFloatType::IEEE32,*this)),
    TheIEEE64Type(new (*this, AllocationArena::Permanent)
                    BuiltinFloatType(BuiltinFloatType::IEEE64,*this)),
    TheIEEE16Type(new (*this, AllocationArena::Permanent)
                    BuiltinFloatType(BuiltinFloatType::IEEE16,*this)),
    TheIEEE80Type(new (*this, AllocationArena::Permanent)
                    BuiltinFloatType(BuiltinFloatType::IEEE80,*this)),
    TheIEEE128Type(new (*this, AllocationArena::Permanent)
                    BuiltinFloatType(BuiltinFloatType::IEEE128, *this)),
    ThePPC128Type(new (*this, AllocationArena::Permanent)
                    BuiltinFloatType(BuiltinFloatType::PPC128, *this)) {

  // Initialize all of the known identifiers.
#define IDENTIFIER_WITH_NAME(Name, IdStr) Id_##Name = getIdentifier(IdStr);
#include "swift/AST/KnownIdentifiers.def"

  // Record the initial set of search paths.
  for (StringRef path : SearchPathOpts.ImportSearchPaths)
    getImpl().SearchPathsSet[path] |= SearchPathKind::Import;
  for (const auto &framepath : SearchPathOpts.FrameworkSearchPaths)
    getImpl().SearchPathsSet[framepath.Path] |= SearchPathKind::Framework;

  // Register any request-evaluator functions available at the AST layer.
  registerAccessRequestFunctions(evaluator);
  registerNameLookupRequestFunctions(evaluator);
}

ASTContext::~ASTContext() {
  // Emit evaluator dependency graph if requested.
  auto graphPath = LangOpts.RequestEvaluatorGraphVizPath;
  if (!graphPath.empty()) {
    evaluator.emitRequestEvaluatorGraphViz(graphPath);
  }
  getImpl().~Implementation();
}

llvm::BumpPtrAllocator &ASTContext::getAllocator(AllocationArena arena) const {
  switch (arena) {
  case AllocationArena::Permanent:
    return getImpl().Allocator;

  case AllocationArena::ConstraintSolver:
    assert(getImpl().CurrentConstraintSolverArena != nullptr);
    return getImpl().CurrentConstraintSolverArena->Allocator;
  }
  llvm_unreachable("bad AllocationArena");
}

/// Set a new stats reporter.
void ASTContext::setStatsReporter(UnifiedStatsReporter *stats) {
  Stats = stats;
  evaluator.setStatsReporter(stats);

  if (stats) {
    stats->getFrontendCounters().NumASTBytesAllocated =
        getAllocator().getBytesAllocated();
  }
}

RC<syntax::SyntaxArena> ASTContext::getSyntaxArena() const {
  return getImpl().TheSyntaxArena;
}

LazyResolver *ASTContext::getLazyResolver() const {
  return getImpl().Resolver;
}

/// Set the lazy resolver for this context.
void ASTContext::setLazyResolver(LazyResolver *resolver) {
  if (auto existing = getImpl().Resolver)
    delete existing;

  getImpl().Resolver = resolver;
}

void ASTContext::addLazyParser(LazyMemberParser *lazyParser) {
  getImpl().lazyParsers.insert(lazyParser);
}

void ASTContext::removeLazyParser(LazyMemberParser *lazyParser) {
  auto removed = getImpl().lazyParsers.erase(lazyParser);
  (void)removed;
  assert(removed && "Removing an non-existing lazy parser.");
}

/// getIdentifier - Return the uniqued and AST-Context-owned version of the
/// specified string.
Identifier ASTContext::getIdentifier(StringRef Str) const {
  // Make sure null pointers stay null.
  if (Str.data() == nullptr)
    return Identifier(nullptr);

  auto I = getImpl().IdentifierTable.insert(std::make_pair(Str, char())).first;
  return Identifier(I->getKeyData());
}

void ASTContext::lookupInSwiftModule(
                   StringRef name,
                   SmallVectorImpl<ValueDecl *> &results) const {
  ModuleDecl *M = getStdlibModule();
  if (!M)
    return;

  // Find all of the declarations with this name in the Swift module.
  auto identifier = getIdentifier(name);
  M->lookupValue({ }, identifier, NLKind::UnqualifiedLookup, results);
}

/// Find the generic implementation declaration for the named syntactic-sugar
/// type.
static NominalTypeDecl *findStdlibType(const ASTContext &ctx, StringRef name,
                                       unsigned genericParams) {
  // Find all of the declarations with this name in the Swift module.
  SmallVector<ValueDecl *, 1> results;
  ctx.lookupInSwiftModule(name, results);
  for (auto result : results) {
    if (auto nominal = dyn_cast<NominalTypeDecl>(result)) {
      auto params = nominal->getGenericParams();
      if (genericParams == (params == nullptr ? 0 : params->size())) {
        // We found it.
        return nominal;
      }
    }
  }
  return nullptr;
}

FuncDecl *ASTContext::getPlusFunctionOnRangeReplaceableCollection() const {
  if (getImpl().PlusFunctionOnRangeReplaceableCollection) {
    return getImpl().PlusFunctionOnRangeReplaceableCollection;
  }
  // Find all of the declarations with this name in the Swift module.
  SmallVector<ValueDecl *, 1> Results;
  lookupInSwiftModule("+", Results);
  for (auto Result : Results) {
    if (auto *FD = dyn_cast<FuncDecl>(Result)) {
      if (!FD->getOperatorDecl())
        continue;
      for (auto Req: FD->getGenericRequirements()) {
        if (Req.getKind() == RequirementKind::Conformance &&
              Req.getSecondType()->getNominalOrBoundGenericNominal() ==
            getRangeReplaceableCollectionDecl()) {
          getImpl().PlusFunctionOnRangeReplaceableCollection = FD;
        }
      }
    }
  }
  return getImpl().PlusFunctionOnRangeReplaceableCollection;
}

FuncDecl *ASTContext::getPlusFunctionOnString() const {
  if (getImpl().PlusFunctionOnString) {
    return getImpl().PlusFunctionOnString;
  }
  // Find all of the declarations with this name in the Swift module.
  SmallVector<ValueDecl *, 1> Results;
  lookupInSwiftModule("+", Results);
  for (auto Result : Results) {
    if (auto *FD = dyn_cast<FuncDecl>(Result)) {
      if (!FD->getOperatorDecl())
        continue;
      auto ResultType = FD->getResultInterfaceType();
      if (ResultType->getNominalOrBoundGenericNominal() != getStringDecl())
        continue;
      auto ParamList = FD->getParameters();
      if (ParamList->size() != 2)
        continue;
      auto CheckIfStringParam = [this](ParamDecl* Param) {
        auto Type = Param->getInterfaceType()->getNominalOrBoundGenericNominal();
        return Type == getStringDecl();
      };
      if (CheckIfStringParam(ParamList->get(0)) &&
          CheckIfStringParam(ParamList->get(1))) {
        getImpl().PlusFunctionOnString = FD;
        break;
      }
    }
  }
  return getImpl().PlusFunctionOnString;
}

#define KNOWN_STDLIB_TYPE_DECL(NAME, DECL_CLASS, NUM_GENERIC_PARAMS) \
  DECL_CLASS *ASTContext::get##NAME##Decl() const { \
    if (!getImpl().NAME##Decl) \
      getImpl().NAME##Decl = dyn_cast_or_null<DECL_CLASS>( \
        findStdlibType(*this, #NAME, NUM_GENERIC_PARAMS)); \
    return getImpl().NAME##Decl; \
  }
#include "swift/AST/KnownStdlibTypes.def"

CanType ASTContext::getExceptionType() const {
  if (auto exn = getErrorDecl()) {
    return exn->getDeclaredType()->getCanonicalType();
  } else {
    // Use Builtin.NativeObject just as a stand-in.
    return TheNativeObjectType;
  }
}

ProtocolDecl *ASTContext::getErrorDecl() const {
  return getProtocol(KnownProtocolKind::Error);
}

EnumElementDecl *ASTContext::getOptionalSomeDecl() const {
  if (!getImpl().OptionalSomeDecl)
    getImpl().OptionalSomeDecl = getOptionalDecl()->getUniqueElement(/*hasVal*/true);
  return getImpl().OptionalSomeDecl;
}

EnumElementDecl *ASTContext::getOptionalNoneDecl() const {
  if (!getImpl().OptionalNoneDecl)
    getImpl().OptionalNoneDecl =getOptionalDecl()->getUniqueElement(/*hasVal*/false);
  return getImpl().OptionalNoneDecl;
}

static VarDecl *getPointeeProperty(VarDecl *&cache,
                           NominalTypeDecl *(ASTContext::*getNominal)() const,
                                  const ASTContext &ctx) {
  if (cache) return cache;

  // There must be a generic type with one argument.
  NominalTypeDecl *nominal = (ctx.*getNominal)();
  if (!nominal) return nullptr;
  auto sig = nominal->getGenericSignature();
  if (!sig) return nullptr;
  if (sig->getGenericParams().size() != 1) return nullptr;

  // There must be a property named "pointee".
  auto identifier = ctx.getIdentifier("pointee");
  auto results = nominal->lookupDirect(identifier);
  if (results.size() != 1) return nullptr;

  // The property must have type T.
  auto *property = dyn_cast<VarDecl>(results[0]);
  if (!property) return nullptr;
  if (!property->getInterfaceType()->isEqual(sig->getGenericParams()[0]))
    return nullptr;

  cache = property;
  return property;
}

VarDecl *
ASTContext::getPointerPointeePropertyDecl(PointerTypeKind ptrKind) const {
  switch (ptrKind) {
  case PTK_UnsafeMutableRawPointer:
    return getPointeeProperty(getImpl().UnsafeMutableRawPointerMemoryDecl,
                             &ASTContext::getUnsafeMutableRawPointerDecl,
                             *this);
  case PTK_UnsafeRawPointer:
    return getPointeeProperty(getImpl().UnsafeRawPointerMemoryDecl,
                             &ASTContext::getUnsafeRawPointerDecl,
                             *this);
  case PTK_UnsafeMutablePointer:
    return getPointeeProperty(getImpl().UnsafeMutablePointerMemoryDecl,
                             &ASTContext::getUnsafeMutablePointerDecl,
                             *this);
  case PTK_UnsafePointer:
    return getPointeeProperty(getImpl().UnsafePointerMemoryDecl,
                             &ASTContext::getUnsafePointerDecl,
                             *this);
  case PTK_AutoreleasingUnsafeMutablePointer:
    return getPointeeProperty(getImpl().AutoreleasingUnsafeMutablePointerMemoryDecl,
                         &ASTContext::getAutoreleasingUnsafeMutablePointerDecl,
                             *this);
  }
  llvm_unreachable("bad pointer kind");
}

CanType ASTContext::getAnyObjectType() const {
  if (getImpl().AnyObjectType) {
    return getImpl().AnyObjectType;
  }

  getImpl().AnyObjectType = CanType(
    ProtocolCompositionType::get(
      *this, {}, /*HasExplicitAnyObject=*/true));
  return getImpl().AnyObjectType;
}

// SWIFT_ENABLE_TENSORFLOW
/// Retrieve the decl for TensorFlow.TensorHandle iff the TensorFlow module has
/// been imported.  Otherwise, this returns null.
ClassDecl *ASTContext::getTensorHandleDecl() const {
  if (getImpl().TensorHandleDecl)
    return getImpl().TensorHandleDecl;

  // See if the TensorFlow module was imported.  If not, return null.
  auto tfModule = getLoadedModule(Id_TensorFlow);
  if (!tfModule)
    return nullptr;

  SmallVector<ValueDecl *, 1> results;
  tfModule->lookupValue({ }, getIdentifier("TensorHandle"),
                        NLKind::UnqualifiedLookup, results);

  for (auto result : results)
    if (auto CD = dyn_cast<ClassDecl>(result))
      return getImpl().TensorHandleDecl = CD;
  return nullptr;
}

/// Retrieve the decl for TensorFlow.TensorShape iff the TensorFlow module has
/// been imported.  Otherwise, this returns null.
StructDecl *ASTContext::getTensorShapeDecl() const {
  if (getImpl().TensorShapeDecl)
    return getImpl().TensorShapeDecl;

  // See if the TensorFlow module was imported.  If not, return null.
  auto tfModule = getLoadedModule(Id_TensorFlow);
  if (!tfModule)
    return nullptr;

  SmallVector<ValueDecl *, 1> results;
  tfModule->lookupValue({}, getIdentifier("TensorShape"),
                        NLKind::UnqualifiedLookup, results);

  for (auto result : results)
    if (auto CD = dyn_cast<StructDecl>(result))
      return getImpl().TensorShapeDecl = CD;
  return nullptr;
}

/// Retrieve the decl for TensorFlow.TensorDataType iff the TensorFlow module has
/// been imported.  Otherwise, this returns null.
StructDecl *ASTContext::getTensorDataTypeDecl() const {
  if (getImpl().TensorDataTypeDecl)
    return getImpl().TensorDataTypeDecl;

  // See if the TensorFlow module was imported.  If not, return null.
  auto tfModule = getLoadedModule(Id_TensorFlow);
  if (!tfModule)
    return nullptr;

  SmallVector<ValueDecl *, 1> results;
  tfModule->lookupValue({}, getIdentifier("TensorDataType"),
                        NLKind::UnqualifiedLookup, results);

  for (auto result : results)
    if (auto CD = dyn_cast<StructDecl>(result))
      return getImpl().TensorDataTypeDecl = CD;
  return nullptr;
}

CanType ASTContext::getAutoDiffTapeType() const {
  if (auto adtDecl = get_AutoDiffTapeDecl())
    return adtDecl->getDeclaredType()->getCanonicalType();
  return CanType();
}

CanType ASTContext::getNeverType() const {
  auto neverDecl = getNeverDecl();
  if (!neverDecl)
    return CanType();
  return neverDecl->getDeclaredType()->getCanonicalType();
}

TypeAliasDecl *ASTContext::getVoidDecl() const {
  if (getImpl().VoidDecl) {
    return getImpl().VoidDecl;
  }

  // Go find 'Void' in the Swift module.
  SmallVector<ValueDecl *, 1> results;
  lookupInSwiftModule("Void", results);
  for (auto result : results) {
    if (auto typeAlias = dyn_cast<TypeAliasDecl>(result)) {
      getImpl().VoidDecl = typeAlias;
      return typeAlias;
    }
  }

  return getImpl().VoidDecl;
}

StructDecl *ASTContext::getObjCBoolDecl() const {
  if (!getImpl().ObjCBoolDecl) {
    SmallVector<ValueDecl *, 1> results;
    auto *Context = const_cast<ASTContext *>(this);
    if (ModuleDecl *M = Context->getModuleByName(Id_ObjectiveC.str())) {
      M->lookupValue({ }, getIdentifier("ObjCBool"), NLKind::UnqualifiedLookup,
                     results);
      for (auto result : results) {
        if (auto structDecl = dyn_cast<StructDecl>(result)) {
          if (structDecl->getGenericParams() == nullptr) {
            getImpl().ObjCBoolDecl = structDecl;
            break;
          }
        }
      }
    }
  }

  return getImpl().ObjCBoolDecl;
}

#define GET_FOUNDATION_DECL(NAME) \
ClassDecl *ASTContext::get##NAME##Decl() const { \
  if (!getImpl().NAME##Decl) { \
    if (ModuleDecl *M = getLoadedModule(Id_Foundation)) { \
      /* Note: use unqualified lookup so we find NSError regardless of */ \
      /* whether it's defined in the Foundation module or the Clang */ \
      /* Foundation module it imports. */ \
      UnqualifiedLookup lookup(getIdentifier(#NAME), M, nullptr); \
      if (auto type = lookup.getSingleTypeResult()) { \
        if (auto classDecl = dyn_cast<ClassDecl>(type)) { \
          if (classDecl->getGenericParams() == nullptr) { \
            getImpl().NAME##Decl = classDecl; \
          } \
        } \
      } \
    } \
  } \
  \
  return getImpl().NAME##Decl; \
}

FOR_KNOWN_FOUNDATION_TYPES(GET_FOUNDATION_DECL)
#undef GET_FOUNDATION_DECL
#undef FOR_KNOWN_FOUNDATION_TYPES

ProtocolDecl *ASTContext::getProtocol(KnownProtocolKind kind) const {
  // Check whether we've already looked for and cached this protocol.
  unsigned index = (unsigned)kind;
  assert(index < NumKnownProtocols && "Number of known protocols is wrong");
  if (getImpl().KnownProtocols[index])
    return getImpl().KnownProtocols[index];

  // Find all of the declarations with this name in the appropriate module.
  SmallVector<ValueDecl *, 1> results;

  const ModuleDecl *M;
  switch (kind) {
  case KnownProtocolKind::BridgedNSError:
  case KnownProtocolKind::BridgedStoredNSError:
  case KnownProtocolKind::ErrorCodeProtocol:
    M = getLoadedModule(Id_Foundation);
    break;
  case KnownProtocolKind::CFObject:
    M = getLoadedModule(Id_CoreFoundation);
    break;
  // SWIFT_ENABLE_TENSORFLOW
  case KnownProtocolKind::ParameterGroup:
  case KnownProtocolKind::Parameterized:
  case KnownProtocolKind::TensorArrayProtocol:
  case KnownProtocolKind::TensorGroup:
  case KnownProtocolKind::TensorFlowDataTypeCompatible:
  case KnownProtocolKind::TensorSendableReceivable:
  case KnownProtocolKind::TensorProtocol:
    M = getLoadedModule(Id_TensorFlow);
    break;
  default:
    M = getStdlibModule();
    break;
  }

  if (!M)
    return nullptr;
  M->lookupValue({ }, getIdentifier(getProtocolName(kind)),
                 NLKind::UnqualifiedLookup, results);

  for (auto result : results) {
    if (auto protocol = dyn_cast<ProtocolDecl>(result)) {
      getImpl().KnownProtocols[index] = protocol;
      return protocol;
    }
  }

  return nullptr;
}

/// Find the implementation for the given "intrinsic" library function.
static FuncDecl *findLibraryIntrinsic(const ASTContext &ctx,
                                      StringRef name,
                                      LazyResolver *resolver) {
  SmallVector<ValueDecl *, 1> results;
  ctx.lookupInSwiftModule(name, results);
  if (results.size() == 1) {
    if (auto FD = dyn_cast<FuncDecl>(results.front())) {
      if (resolver)
        resolver->resolveDeclSignature(FD);
      return FD;
    }
  }
  return nullptr;
}

/// Returns the type of an intrinsic function if it is not generic, otherwise
/// returns nullptr.
static FunctionType *
getIntrinsicCandidateType(FuncDecl *fn, bool allowTypeMembers) {
  auto type = fn->getInterfaceType();
  if (allowTypeMembers && fn->getDeclContext()->isTypeContext()) {
    auto fnType = type->getAs<FunctionType>();
    if (!fnType) return nullptr;

    type = fnType->getResult();
  }
  return type->getAs<FunctionType>();
}

/// Check whether the given type is Builtin.Int1.
static bool isBuiltinInt1Type(Type type) {
  if (auto intType = type->getAs<BuiltinIntegerType>())
    return intType->isFixedWidth() && intType->getFixedWidth() == 1;
  return false;
}

/// Check whether the given type is Builtin.Word.
static bool isBuiltinWordType(Type type) {
  if (auto intType = type->getAs<BuiltinIntegerType>())
    return intType->getWidth().isPointerWidth();
  return false;
}

/// Looks up all implementations of an operator (globally and declared in types)
/// and passes potential matches to the given callback. The search stops when
/// the predicate returns true (in which case the matching function declaration
/// is returned); otherwise, nullptr is returned if there are no matches.
/// \p C The AST context.
/// \p oper The name of the operator.
/// \p contextType If the operator is declared on a type, then only operators
///     defined on this type should be considered.
/// \p pred A callback predicate that takes as its argument the type of a
///     candidate function declaration and returns true if the function matches
///     the desired criteria.
/// \return The matching function declaration, or nullptr if there was no match.
static FuncDecl *
lookupOperatorFunc(const ASTContext &ctx, StringRef oper, Type contextType,
                   llvm::function_ref<bool(FunctionType *)> pred) {
  SmallVector<ValueDecl *, 32> candidates;
  ctx.lookupInSwiftModule(oper, candidates);

  for (auto candidate : candidates) {
    // All operator declarations should be functions, but make sure.
    auto *fnDecl = dyn_cast<FuncDecl>(candidate);
    if (!fnDecl)
      continue;

    if (fnDecl->getDeclContext()->isTypeContext()) {
      auto contextTy = fnDecl->getDeclContext()->getDeclaredInterfaceType();
      if (!contextTy->isEqual(contextType)) continue;
    }

    if (auto resolver = ctx.getLazyResolver())
      resolver->resolveDeclSignature(fnDecl);

    auto *funcTy = getIntrinsicCandidateType(fnDecl, /*allowTypeMembers=*/true);
    if (!funcTy)
      continue;

    if (pred(funcTy))
      return fnDecl;
  }

  return nullptr;
}

/// Looks up the implementation (assumed to be singular) of a globally-defined
/// standard library intrinsic function and passes the potential match to the
/// given callback if it was found. If the callback returns true, then the
/// match is returned; otherwise, nullptr is returned.
/// \p ctx The AST context.
/// \p name The name of the function.
/// \p resolver The lazy resolver.
/// \p callback A callback that takes as its two arguments the input type and
///     result type of the candidate function declaration and returns true if
///     the function matches the desired criteria.
/// \return The matching function declaration, or nullptr if there was no match.
static FuncDecl *
lookupLibraryIntrinsicFunc(const ASTContext &ctx, StringRef name,
                           LazyResolver *resolver,
                           llvm::function_ref<bool(FunctionType *)> pred) {
  Type inputType, resultType;
  auto decl = findLibraryIntrinsic(ctx, name, resolver);
  if (!decl)
    return nullptr;

  auto *funcTy = getIntrinsicCandidateType(decl, /*allowTypeMembers=*/false);
  if (!funcTy)
    return nullptr;

  if (pred(funcTy))
    return decl;

  return nullptr;
}

FuncDecl *ASTContext::getEqualIntDecl() const {
  if (getImpl().EqualIntDecl)
    return getImpl().EqualIntDecl;

  if (!getIntDecl() || !getBoolDecl())
    return nullptr;

  auto intType = getIntDecl()->getDeclaredType();
  auto boolType = getBoolDecl()->getDeclaredType();
  auto decl = lookupOperatorFunc(*this, "==",
                                 intType, [=](FunctionType *type) {
    // Check for the signature: (Int, Int) -> Bool
    if (type->getParams().size() != 2) return false;
    if (!type->getParams()[0].getOldType()->isEqual(intType) ||
        !type->getParams()[1].getOldType()->isEqual(intType)) return false;
    return type->getResult()->isEqual(boolType);
  });
  getImpl().EqualIntDecl = decl;
  return decl;
}

FuncDecl *ASTContext::getGetBoolDecl(LazyResolver *resolver) const {
  if (getImpl().GetBoolDecl)
    return getImpl().GetBoolDecl;

  auto boolType = getBoolDecl()->getDeclaredType();
  auto decl = lookupLibraryIntrinsicFunc(*this, "_getBool",
                                         resolver, [=](FunctionType *type) {
    // Look for the signature (Builtin.Int1) -> Bool
    if (type->getParams().size() != 1) return false;
    if (!isBuiltinInt1Type(type->getParams()[0].getOldType())) return false;
    return type->getResult()->isEqual(boolType);
  });
  getImpl().GetBoolDecl = decl;
  return decl;
}

FuncDecl *ASTContext::getHashValueForDecl() const {
  if (getImpl().HashValueForDecl)
    return getImpl().HashValueForDecl;

  SmallVector<ValueDecl *, 1> results;
  lookupInSwiftModule("_hashValue", results);
  for (auto result : results) {
    auto *fd = dyn_cast<FuncDecl>(result);
    if (!fd)
      continue;
    auto paramList = fd->getParameters();
    if (paramList->size() != 1)
      continue;
    auto paramDecl = paramList->get(0);
    if (paramDecl->getArgumentName() != Id_for)
      continue;
    auto genericParams = fd->getGenericParams();
    if (!genericParams || genericParams->size() != 1)
      continue;
    getImpl().HashValueForDecl = fd;
    return fd;
  }
  return nullptr;
}

FuncDecl *ASTContext::getArrayAppendElementDecl() const {
  if (getImpl().ArrayAppendElementDecl)
    return getImpl().ArrayAppendElementDecl;

  auto AppendFunctions = getArrayDecl()->lookupDirect(getIdentifier("append"));

  for (auto CandidateFn : AppendFunctions) {
    auto FnDecl = dyn_cast<FuncDecl>(CandidateFn);
    auto Attrs = FnDecl->getAttrs();
    for (auto *A : Attrs.getAttributes<SemanticsAttr, false>()) {
      if (A->Value != "array.append_element")
        continue;

      auto SelfDecl = FnDecl->getImplicitSelfDecl();
      if (!SelfDecl->isInOut())
        return nullptr;

      auto SelfInOutTy = SelfDecl->getInterfaceType();
      BoundGenericStructType *SelfGenericStructTy =
        SelfInOutTy->getAs<BoundGenericStructType>();
      if (!SelfGenericStructTy)
        return nullptr;
      if (SelfGenericStructTy->getDecl() != getArrayDecl())
        return nullptr;

      auto ParamList = FnDecl->getParameters();
      if (ParamList->size() != 1)
        return nullptr;

      GenericTypeParamType *ElementType = ParamList->get(0)->
                             getInterfaceType()->getAs<GenericTypeParamType>();
      if (!ElementType)
        return nullptr;
      if (ElementType->getName() != getIdentifier("Element"))
        return nullptr;

      if (!FnDecl->getResultInterfaceType()->isVoid())
        return nullptr;

      getImpl().ArrayAppendElementDecl = FnDecl;
      return FnDecl;
    }
  }
  return nullptr;
}

FuncDecl *ASTContext::getArrayReserveCapacityDecl() const {
  if (getImpl().ArrayReserveCapacityDecl)
    return getImpl().ArrayReserveCapacityDecl;

  auto ReserveFunctions = getArrayDecl()->lookupDirect(
                                   getIdentifier("reserveCapacityForAppend"));

  for (auto CandidateFn : ReserveFunctions) {
    auto FnDecl = dyn_cast<FuncDecl>(CandidateFn);
    auto Attrs = FnDecl->getAttrs();
    for (auto *A : Attrs.getAttributes<SemanticsAttr, false>()) {
      if (A->Value != "array.reserve_capacity_for_append")
        continue;

      auto SelfDecl = FnDecl->getImplicitSelfDecl();
      if (!SelfDecl->isInOut())
        return nullptr;

      auto SelfInOutTy = SelfDecl->getInterfaceType();
      BoundGenericStructType *SelfGenericStructTy =
        SelfInOutTy->getAs<BoundGenericStructType>();
      if (!SelfGenericStructTy)
        return nullptr;
      if (SelfGenericStructTy->getDecl() != getArrayDecl())
        return nullptr;

      auto ParamList = FnDecl->getParameters();
      if (ParamList->size() != 1)
        return nullptr;
      StructType *IntType =
        ParamList->get(0)->getInterfaceType()->getAs<StructType>();
      if (!IntType)
        return nullptr;

      StructDecl *IntDecl = IntType->getDecl();
      auto StoredProperties = IntDecl->getStoredProperties();
      auto FieldIter = StoredProperties.begin();
      if (FieldIter == StoredProperties.end())
        return nullptr;
      VarDecl *field = *FieldIter;
      if (field->hasClangNode())
        return nullptr;
      if (!field->getInterfaceType()->is<BuiltinIntegerType>())
        return nullptr;
      if (std::next(FieldIter) != StoredProperties.end())
        return nullptr;

      if (!FnDecl->getResultInterfaceType()->isVoid())
        return nullptr;

      getImpl().ArrayReserveCapacityDecl = FnDecl;
      return FnDecl;
    }
  }
  return nullptr;
}

FuncDecl *
ASTContext::getUnimplementedInitializerDecl(LazyResolver *resolver) const {
  if (getImpl().UnimplementedInitializerDecl)
    return getImpl().UnimplementedInitializerDecl;

  // Look for the function.
  Type input, output;
  auto decl = findLibraryIntrinsic(*this, "_unimplementedInitializer",
                                   resolver);
  if (!decl)
    return nullptr;

  if (!getIntrinsicCandidateType(decl, /*allowTypeMembers=*/false))
    return nullptr;

  // FIXME: Check inputs and outputs.

  getImpl().UnimplementedInitializerDecl = decl;
  return decl;
}

FuncDecl *
ASTContext::getUndefinedDecl(LazyResolver *resolver) const {
  if (getImpl().UndefinedDecl)
    return getImpl().UndefinedDecl;

  // Look for the function.
  CanType input, output;
  auto decl = findLibraryIntrinsic(*this, "_undefined", resolver);
  if (!decl)
    return nullptr;

  getImpl().UndefinedDecl = decl;
  return decl;
}

FuncDecl *ASTContext::getIsOSVersionAtLeastDecl(LazyResolver *resolver) const {
  if (getImpl().IsOSVersionAtLeastDecl)
    return getImpl().IsOSVersionAtLeastDecl;

  // Look for the function.
  Type input, output;
  auto decl =
      findLibraryIntrinsic(*this, "_stdlib_isOSVersionAtLeast", resolver);
  if (!decl)
    return nullptr;

  auto *fnType = getIntrinsicCandidateType(decl, /*allowTypeMembers=*/false);
  if (!fnType)
    return nullptr;

  // Input must be (Builtin.Word, Builtin.Word, Builtin.Word)
  auto intrinsicsParams = fnType->getParams();
  if (intrinsicsParams.size() != 3)
    return nullptr;

  if (llvm::any_of(intrinsicsParams, [](const AnyFunctionType::Param &p) {
    return !isBuiltinWordType(p.getOldType());
  })) {
    return nullptr;
  }

  // Output must be Builtin.Int1
  if (!isBuiltinInt1Type(fnType->getResult()))
    return nullptr;

  getImpl().IsOSVersionAtLeastDecl = decl;
  return decl;
}

static bool isHigherPrecedenceThan(PrecedenceGroupDecl *a,
                                   PrecedenceGroupDecl *b) {
  assert(a != b && "exact match should already have been filtered");

  SmallVector<PrecedenceGroupDecl*, 4> stack;

  // Compute the transitive set of precedence groups that are
  // explicitly lower than 'b', including 'b' itself.  This is expected
  // to be very small, since it's only legal in downstream modules.
  SmallPtrSet<PrecedenceGroupDecl*, 4> targets;
  targets.insert(b);
  stack.push_back(b);
  do {
    auto cur = stack.pop_back_val();
    for (auto &rel : cur->getLowerThan()) {
      auto group = rel.Group;

      // If we ever see 'a', we're done.
      if (group == a) return true;

      // Protect against invalid ASTs where the group isn't actually set.
      if (!group) continue;

      // If we've already inserted this, don't add it to the queue.
      if (!targets.insert(group).second) continue;

      stack.push_back(group);
    }
  } while (!stack.empty());

  // Walk down the higherThan relationships from 'a' and look for
  // anything in the set we just built.
  stack.push_back(a);
  do {
    auto cur = stack.pop_back_val();
    assert(!targets.count(cur));

    for (auto &rel : cur->getHigherThan()) {
      auto group = rel.Group;

      if (!group) continue;

      // If we ever see a group that's in the targets set, we're done.
      if (targets.count(group)) return true;

      stack.push_back(group);
    }
  } while (!stack.empty());

  return false;
}

static Associativity computeAssociativity(AssociativityCacheType &cache,
                                          PrecedenceGroupDecl *left,
                                          PrecedenceGroupDecl *right) {
  auto it = cache.find({left, right});
  if (it != cache.end()) return it->second;

  auto result = Associativity::None;
  if (isHigherPrecedenceThan(left, right))
    result = Associativity::Left;
  else if (isHigherPrecedenceThan(right, left))
    result = Associativity::Right;
  cache.insert({{left, right}, result});
  return result;
}

Associativity
ASTContext::associateInfixOperators(PrecedenceGroupDecl *left,
                                    PrecedenceGroupDecl *right) const {
  // If the operators are in the same precedence group, use the group's
  // associativity.
  if (left == right) {
    return left->getAssociativity();
  }

  // This relationship is antisymmetric, so we can canonicalize to avoid
  // computing it twice.  Arbitrarily, if the pointer value of 'left'
  // is greater than the pointer value of 'right', we flip them and
  // then flip the result.

  if (uintptr_t(left) < uintptr_t(right)) {
    return computeAssociativity(getImpl().AssociativityCache, left, right);
  }

  switch (computeAssociativity(getImpl().AssociativityCache, right, left)) {
  case Associativity::Left: return Associativity::Right;
  case Associativity::Right: return Associativity::Left;
  case Associativity::None: return Associativity::None;
  }
  llvm_unreachable("bad associativity");
}

// Find library intrinsic function.
static FuncDecl *findLibraryFunction(const ASTContext &ctx, FuncDecl *&cache, 
                                     StringRef name, LazyResolver *resolver) {
  if (cache) return cache;

  // Look for a generic function.
  cache = findLibraryIntrinsic(ctx, name, resolver);
  return cache;
}

#define FUNC_DECL(Name, Id)                                         \
FuncDecl *ASTContext::get##Name(LazyResolver *resolver) const {     \
  return findLibraryFunction(*this, getImpl().Get##Name, Id, resolver);  \
}
#include "swift/AST/KnownDecls.def"

bool ASTContext::hasOptionalIntrinsics(LazyResolver *resolver) const {
  return getOptionalDecl() &&
         getOptionalSomeDecl() &&
         getOptionalNoneDecl() &&
         getDiagnoseUnexpectedNilOptional(resolver);
}

bool ASTContext::hasPointerArgumentIntrinsics(LazyResolver *resolver) const {
  return getUnsafeMutableRawPointerDecl()
    && getUnsafeRawPointerDecl()
    && getUnsafeMutablePointerDecl()
    && getUnsafePointerDecl()
    && (!LangOpts.EnableObjCInterop || getAutoreleasingUnsafeMutablePointerDecl())
    && getConvertPointerToPointerArgument(resolver)
    && getConvertMutableArrayToPointerArgument(resolver)
    && getConvertConstArrayToPointerArgument(resolver)
    && getConvertConstStringToUTF8PointerArgument(resolver)
    && getConvertInOutToPointerArgument(resolver);
}

bool ASTContext::hasArrayLiteralIntrinsics(LazyResolver *resolver) const {
  return getArrayDecl()
    && getAllocateUninitializedArray(resolver)
    && getDeallocateUninitializedArray(resolver);
}

void ASTContext::addExternalDecl(Decl *decl) {
  ExternalDefinitions.insert(decl);
}

void ASTContext::addSynthesizedDecl(Decl *decl) {
  auto *mod = cast<FileUnit>(decl->getDeclContext()->getModuleScopeContext());
  if (mod->getKind() == FileUnitKind::ClangModule ||
      mod->getKind() == FileUnitKind::SerializedAST) {
    ExternalDefinitions.insert(decl);
    return;
  }

  cast<SourceFile>(mod)->SynthesizedDecls.push_back(decl);
}

void ASTContext::addCleanup(std::function<void(void)> cleanup) {
  getImpl().Cleanups.push_back(std::move(cleanup));
}

bool ASTContext::hadError() const {
  return Diags.hadAnyError();
}

/// \brief Retrieve the arena from which we should allocate storage for a type.
static AllocationArena getArena(RecursiveTypeProperties properties) {
  bool hasTypeVariable = properties.hasTypeVariable();
  return hasTypeVariable? AllocationArena::ConstraintSolver
                        : AllocationArena::Permanent;
}

void ASTContext::addSearchPath(StringRef searchPath, bool isFramework,
                               bool isSystem) {
  OptionSet<SearchPathKind> &loaded = getImpl().SearchPathsSet[searchPath];
  auto kind = isFramework ? SearchPathKind::Framework : SearchPathKind::Import;
  if (loaded.contains(kind))
    return;
  loaded |= kind;

  if (isFramework)
    SearchPathOpts.FrameworkSearchPaths.push_back({searchPath, isSystem});
  else
    SearchPathOpts.ImportSearchPaths.push_back(searchPath);

  if (auto *clangLoader = getClangModuleLoader())
    clangLoader->addSearchPath(searchPath, isFramework, isSystem);
}

void ASTContext::addModuleLoader(std::unique_ptr<ModuleLoader> loader,
                                 bool IsClang) {
  if (IsClang) {
    assert(!getImpl().TheClangModuleLoader && "Already have a Clang module loader");
    getImpl().TheClangModuleLoader =
      static_cast<ClangModuleLoader *>(loader.get());
  }
  getImpl().ModuleLoaders.push_back(std::move(loader));
}

void ASTContext::loadExtensions(NominalTypeDecl *nominal,
                                unsigned previousGeneration) {
  PrettyStackTraceDecl stackTrace("loading extensions for", nominal);
  for (auto &loader : getImpl().ModuleLoaders) {
    loader->loadExtensions(nominal, previousGeneration);
  }
}

void ASTContext::loadObjCMethods(
       ClassDecl *classDecl,
       ObjCSelector selector,
       bool isInstanceMethod,
       unsigned previousGeneration,
       llvm::TinyPtrVector<AbstractFunctionDecl *> &methods) {
  PrettyStackTraceSelector stackTraceSelector("looking for", selector);
  PrettyStackTraceDecl stackTraceDecl("...in", classDecl);
  for (auto &loader : getImpl().ModuleLoaders) {
    loader->loadObjCMethods(classDecl, selector, isInstanceMethod,
                            previousGeneration, methods);
  }
}

void ASTContext::verifyAllLoadedModules() const {
#ifndef NDEBUG
  FrontendStatsTracer tracer(Stats, "verify-all-loaded-modules");
  for (auto &loader : getImpl().ModuleLoaders)
    loader->verifyAllModules();

  for (auto &topLevelModulePair : LoadedModules) {
    ModuleDecl *M = topLevelModulePair.second;
    assert(!M->getFiles().empty() || M->failedToLoad());
  }
#endif
}

ClangModuleLoader *ASTContext::getClangModuleLoader() const {
  return getImpl().TheClangModuleLoader;
}

static void recordKnownProtocol(ModuleDecl *Stdlib, StringRef Name,
                                KnownProtocolKind Kind) {
  Identifier ID = Stdlib->getASTContext().getIdentifier(Name);
  UnqualifiedLookup Lookup(ID, Stdlib, nullptr, SourceLoc(),
                           UnqualifiedLookup::Flags::KnownPrivate |
                               UnqualifiedLookup::Flags::TypeLookup);
  if (auto Proto
        = dyn_cast_or_null<ProtocolDecl>(Lookup.getSingleTypeResult()))
    Proto->setKnownProtocolKind(Kind);
}

void ASTContext::recordKnownProtocols(ModuleDecl *Stdlib) {
#define PROTOCOL_WITH_NAME(Id, Name) \
  recordKnownProtocol(Stdlib, Name, KnownProtocolKind::Id);
#include "swift/AST/KnownProtocols.def"
}

ModuleDecl *ASTContext::getLoadedModule(
    ArrayRef<std::pair<Identifier, SourceLoc>> ModulePath) const {
  assert(!ModulePath.empty());

  // TODO: Swift submodules.
  if (ModulePath.size() == 1) {
    return getLoadedModule(ModulePath[0].first);
  }
  return nullptr;
}

ModuleDecl *ASTContext::getLoadedModule(Identifier ModuleName) const {
  return LoadedModules.lookup(ModuleName);
}

void ASTContext::getVisibleTopLevelClangModules(
    SmallVectorImpl<clang::Module*> &Modules) const {
  getClangModuleLoader()->getClangPreprocessor().getHeaderSearchInfo().
    collectAllModules(Modules);
}

void ASTContext::registerGenericSignatureBuilder(
                                       GenericSignature *sig,
                                       GenericSignatureBuilder &&builder) {
  auto canSig = sig->getCanonicalSignature();
  auto known = getImpl().GenericSignatureBuilders.find(canSig);
  if (known != getImpl().GenericSignatureBuilders.end()) {
    ++NumRegisteredGenericSignatureBuildersAlready;
    return;
  }

  ++NumRegisteredGenericSignatureBuilders;
  getImpl().GenericSignatureBuilders[canSig] =
    llvm::make_unique<GenericSignatureBuilder>(std::move(builder));
}

GenericSignatureBuilder *ASTContext::getOrCreateGenericSignatureBuilder(
                                                      CanGenericSignature sig) {
  // Check whether we already have a generic signature builder for this
  // signature and module.
  auto known = getImpl().GenericSignatureBuilders.find(sig);
  if (known != getImpl().GenericSignatureBuilders.end())
    return known->second.get();

  // Create a new generic signature builder with the given signature.
  auto builder = new GenericSignatureBuilder(*this);

  // Store this generic signature builder (no generic environment yet).
  getImpl().GenericSignatureBuilders[sig] =
    std::unique_ptr<GenericSignatureBuilder>(builder);

  builder->addGenericSignature(sig);

#if SWIFT_GSB_EXPENSIVE_ASSERTIONS
  auto builderSig =
    builder->computeGenericSignature(SourceLoc(),
                                     /*allowConcreteGenericParams=*/true);
  if (builderSig->getCanonicalSignature() != sig) {
    llvm::errs() << "ERROR: generic signature builder is not idempotent.\n";
    llvm::errs() << "Original generic signature   : ";
    sig->print(llvm::errs());
    llvm::errs() << "\nReprocessed generic signature: ";
    auto reprocessedSig = builderSig->getCanonicalSignature();

    reprocessedSig->print(llvm::errs());
    llvm::errs() << "\n";

    if (sig->getGenericParams().size() ==
          reprocessedSig->getGenericParams().size() &&
        sig->getRequirements().size() ==
          reprocessedSig->getRequirements().size()) {
      for (unsigned i : indices(sig->getRequirements())) {
        auto sigReq = sig->getRequirements()[i];
        auto reprocessedReq = reprocessedSig->getRequirements()[i];
        if (sigReq.getKind() != reprocessedReq.getKind()) {
          llvm::errs() << "Requirement mismatch:\n";
          llvm::errs() << "  Original: ";
          sigReq.print(llvm::errs(), PrintOptions());
          llvm::errs() << "\n  Reprocessed: ";
          reprocessedReq.print(llvm::errs(), PrintOptions());
          llvm::errs() << "\n";
          break;
        }

        if (!sigReq.getFirstType()->isEqual(reprocessedReq.getFirstType())) {
          llvm::errs() << "First type mismatch, original is:\n";
          sigReq.getFirstType().dump(llvm::errs());
          llvm::errs() << "Reprocessed:\n";
          reprocessedReq.getFirstType().dump(llvm::errs());
          llvm::errs() << "\n";
          break;
        }

        if (sigReq.getKind() == RequirementKind::SameType &&
            !sigReq.getSecondType()->isEqual(reprocessedReq.getSecondType())) {
          llvm::errs() << "Second type mismatch, original is:\n";
          sigReq.getSecondType().dump(llvm::errs());
          llvm::errs() << "Reprocessed:\n";
          reprocessedReq.getSecondType().dump(llvm::errs());
          llvm::errs() << "\n";
          break;
        }
      }
    }

    llvm_unreachable("idempotency problem with a generic signature");
  }
#else
  // FIXME: This should be handled lazily in the future, and therefore not
  // required.
  builder->processDelayedRequirements();
#endif

  return builder;
}

GenericEnvironment *ASTContext::getOrCreateCanonicalGenericEnvironment(
                                              GenericSignatureBuilder *builder,
                                              GenericSignature *sig) {
  auto known = getImpl().CanonicalGenericEnvironments.find(builder);
  if (known != getImpl().CanonicalGenericEnvironments.end())
    return known->second;

  auto env = sig->createGenericEnvironment();
  getImpl().CanonicalGenericEnvironments[builder] = env;
  return env;
}

Optional<llvm::TinyPtrVector<ValueDecl *>>
OverriddenDeclsRequest::getCachedResult() const {
  auto decl = std::get<0>(getStorage());
  if (!decl->LazySemanticInfo.hasOverriddenComputed)
    return None;

  // If there are no overridden declarations (the common case), return.
  llvm::TinyPtrVector<ValueDecl *> overridden;
  if (!decl->LazySemanticInfo.hasOverridden) return overridden;

  // Retrieve the set of overrides from the ASTContext.
  ASTContext &ctx = decl->getASTContext();
  auto known = ctx.getImpl().Overrides.find(decl);
  assert(known != ctx.getImpl().Overrides.end());
  overridden.insert(overridden.end(),
                    known->second.begin(), known->second.end());
  return overridden;
}

void OverriddenDeclsRequest::cacheResult(
                                llvm::TinyPtrVector<ValueDecl *> value) const {
  auto decl = std::get<0>(getStorage());
  decl->LazySemanticInfo.hasOverriddenComputed = true;
  decl->LazySemanticInfo.hasOverridden = !value.empty();

  if (value.empty())
    return;

  // Sanity-check the declarations we were given.
  for (auto overriddenDecl : value) {
    assert(overriddenDecl->getKind() == decl->getKind() &&
           "Overridden decl kind mismatch");
    if (auto func = dyn_cast<AbstractFunctionDecl>(overriddenDecl))
      func->setIsOverridden();
  }

  // Record the overrides in the context.
  auto &ctx = decl->getASTContext();
  auto overriddenCopy =
    ctx.AllocateCopy(value.operator ArrayRef<ValueDecl *>());
  (void)ctx.getImpl().Overrides.insert({decl, overriddenCopy});
}

/// Returns the default witness for a requirement, or nullptr if there is
/// no default.
Witness ProtocolDecl::getDefaultWitness(ValueDecl *requirement) const {
  loadAllMembers();

  ASTContext &ctx = getASTContext();
  auto found = ctx.getImpl().DefaultWitnesses.find({this, requirement});
  if (found == ctx.getImpl().DefaultWitnesses.end())
    return Witness();
  return found->second;
}

/// Record the default witness for a requirement.
void ProtocolDecl::setDefaultWitness(ValueDecl *requirement, Witness witness) {
  assert(witness);
  ASTContext &ctx = getASTContext();
  auto pair = ctx.getImpl().DefaultWitnesses.insert(
                std::make_pair(std::make_pair(this, requirement), witness));
  assert(pair.second && "Already have a default witness!");
  (void) pair;
}

/// Returns the default type witness for an associated type, or a null
/// type if there is no default.
Type ProtocolDecl::getDefaultTypeWitness(AssociatedTypeDecl *assocType) const {
  auto &ctx = getASTContext();
  auto found = ctx.getImpl().DefaultTypeWitnesses.find({this, assocType});
  if (found == ctx.getImpl().DefaultTypeWitnesses.end())
    return Type();

  return found->second;
}

/// Set the default type witness for an associated type.
void ProtocolDecl::setDefaultTypeWitness(AssociatedTypeDecl *assocType,
                                         Type witness) {
  assert(witness);
  assert(!witness->hasArchetype() && "Only record interface types");
  ASTContext &ctx = getASTContext();
  auto pair = ctx.getImpl().DefaultTypeWitnesses.insert(
                std::make_pair(std::make_pair(this, assocType), witness));
  assert(pair.second && "Already have a default witness");
  (void)pair;
}

Optional<ProtocolConformanceRef>
ProtocolDecl::getDefaultAssociatedConformanceWitness(
                                             CanType association,
                                             ProtocolDecl *requirement) const {
  auto &ctx = getASTContext();
  auto found =
    ctx.getImpl().DefaultAssociatedConformanceWitnesses.find(
      std::make_tuple(this, association, requirement));
  if (found == ctx.getImpl().DefaultAssociatedConformanceWitnesses.end())
    return None;

  return found->second;
}

void ProtocolDecl::setDefaultAssociatedConformanceWitness(
                                          CanType association,
                                          ProtocolDecl *requirement,
                                          ProtocolConformanceRef conformance) {
  auto &ctx = getASTContext();
  auto pair = ctx.getImpl().DefaultAssociatedConformanceWitnesses.insert(
                std::make_pair(std::make_tuple(this, association, requirement),
                               conformance));
  assert(pair.second && "Already have a default associated conformance");
  (void)pair;
}

bool ASTContext::canImportModule(std::pair<Identifier, SourceLoc> ModulePath) {
  // If this module has already been successfully imported, it is importable.
  if (getLoadedModule(ModulePath) != nullptr)
    return true;

  // If we've failed loading this module before, don't look for it again.
  if (FailedModuleImportNames.count(ModulePath.first))
    return false;

  // Otherwise, ask the module loaders.
  for (auto &importer : getImpl().ModuleLoaders) {
    if (importer->canImportModule(ModulePath)) {
      return true;
    }
  }

  FailedModuleImportNames.insert(ModulePath.first);
  return false;
}

ModuleDecl *
ASTContext::getModule(ArrayRef<std::pair<Identifier, SourceLoc>> ModulePath) {
  assert(!ModulePath.empty());

  if (auto *M = getLoadedModule(ModulePath))
    return M;

  auto moduleID = ModulePath[0];
  for (auto &importer : getImpl().ModuleLoaders) {
    if (ModuleDecl *M = importer->loadModule(moduleID.second, ModulePath)) {
      if (ModulePath.size() == 1 &&
          (ModulePath[0].first == StdlibModuleName ||
           ModulePath[0].first == Id_Foundation ||
           // SWIFT_ENABLE_TENSORFLOW
           ModulePath[0].first == Id_TensorFlow))
        recordKnownProtocols(M);
      return M;
    }
  }

  return nullptr;
}

ModuleDecl *ASTContext::getModuleByName(StringRef ModuleName) {
  SmallVector<std::pair<Identifier, SourceLoc>, 4>
  AccessPath;
  while (!ModuleName.empty()) {
    StringRef SubModuleName;
    std::tie(SubModuleName, ModuleName) = ModuleName.split('.');
    AccessPath.push_back({ getIdentifier(SubModuleName), SourceLoc() });
  }
  return getModule(AccessPath);
}

ModuleDecl *ASTContext::getStdlibModule(bool loadIfAbsent) {
  if (TheStdlibModule)
    return TheStdlibModule;

  if (loadIfAbsent) {
    auto mutableThis = const_cast<ASTContext*>(this);
    TheStdlibModule =
      mutableThis->getModule({ std::make_pair(StdlibModuleName, SourceLoc()) });
  } else {
    TheStdlibModule = getLoadedModule(StdlibModuleName);
  }
  return TheStdlibModule;
}

Optional<RawComment> ASTContext::getRawComment(const Decl *D) {
  auto Known = getImpl().RawComments.find(D);
  if (Known == getImpl().RawComments.end())
    return None;

  return Known->second;
}

void ASTContext::setRawComment(const Decl *D, RawComment RC) {
  getImpl().RawComments[D] = RC;
}

Optional<StringRef> ASTContext::getBriefComment(const Decl *D) {
  auto Known = getImpl().BriefComments.find(D);
  if (Known == getImpl().BriefComments.end())
    return None;

  return Known->second;
}

void ASTContext::setBriefComment(const Decl *D, StringRef Comment) {
  getImpl().BriefComments[D] = Comment;
}

NormalProtocolConformance *
ASTContext::getBehaviorConformance(Type conformingType,
                                   ProtocolDecl *protocol,
                                   SourceLoc loc,
                                   AbstractStorageDecl *storage,
                                   ProtocolConformanceState state) {
  auto conformance = new (*this, AllocationArena::Permanent)
    NormalProtocolConformance(conformingType, protocol, loc, storage, state);

  if (auto nominal = conformingType->getAnyNominal()) {
    // Note: this is an egregious hack. The conformances need to be associated
    // with the actual storage declarations.
    SmallVector<ProtocolConformance *, 2> conformances;
    if (!nominal->lookupConformance(nominal->getModuleContext(), protocol,
                                    conformances))
      nominal->registerProtocolConformance(conformance);
  }
  return conformance;
}

NormalProtocolConformance *
ASTContext::getConformance(Type conformingType,
                           ProtocolDecl *protocol,
                           SourceLoc loc,
                           DeclContext *dc,
                           ProtocolConformanceState state) {
  assert(dc->isTypeContext());

  llvm::FoldingSetNodeID id;
  NormalProtocolConformance::Profile(id, protocol, dc);

  // Did we already record the normal conformance?
  void *insertPos;
  auto &normalConformances =
    getImpl().getArena(AllocationArena::Permanent).NormalConformances;
  if (auto result = normalConformances.FindNodeOrInsertPos(id, insertPos))
    return result;

  // Build a new normal protocol conformance.
  auto result
    = new (*this, AllocationArena::Permanent)
      NormalProtocolConformance(conformingType, protocol, loc, dc, state);
  normalConformances.InsertNode(result, insertPos);

  return result;
}

/// Produce a self-conformance for the given protocol.
SelfProtocolConformance *
ASTContext::getSelfConformance(ProtocolDecl *protocol) {
  auto &selfConformances =
    getImpl().getArena(AllocationArena::Permanent).SelfConformances;
  auto &entry = selfConformances[protocol];
  if (!entry) {
    entry = new (*this, AllocationArena::Permanent)
      SelfProtocolConformance(protocol->getDeclaredInterfaceType());
  }
  return entry;
}

/// If one of the ancestor conformances already has a matching type, use
/// that instead.
static ProtocolConformance *collapseSpecializedConformance(
                                             Type type,
                                             ProtocolConformance *conformance,
                                             SubstitutionMap substitutions) {
  while (true) {
    switch (conformance->getKind()) {
    case ProtocolConformanceKind::Specialized:
      conformance = cast<SpecializedProtocolConformance>(conformance)
                      ->getGenericConformance();
      break;

    case ProtocolConformanceKind::Normal:
    case ProtocolConformanceKind::Inherited:
    case ProtocolConformanceKind::Self:
      // If the conformance matches, return it.
      if (conformance->getType()->isEqual(type)) {
        for (auto subConformance : substitutions.getConformances())
          if (!subConformance.isAbstract())
            return nullptr;

        return conformance;
      }

      return nullptr;
    }
  }
}

ProtocolConformance *
ASTContext::getSpecializedConformance(Type type,
                                      ProtocolConformance *generic,
                                      SubstitutionMap substitutions) {
  // If we are performing a substitution that would get us back to the
  // a prior conformance (e.g., mapping into and then out of a conformance),
  // return the existing conformance.
  if (auto existing = collapseSpecializedConformance(type, generic,
                                                     substitutions)) {
    ++NumCollapsedSpecializedProtocolConformances;
    return existing;
  }

  llvm::FoldingSetNodeID id;
  SpecializedProtocolConformance::Profile(id, type, generic, substitutions);

  // Figure out which arena this conformance should go into.
  AllocationArena arena = getArena(type->getRecursiveProperties());

  // Did we already record the specialized conformance?
  void *insertPos;
  auto &specializedConformances = getImpl().getArena(arena).SpecializedConformances;
  if (auto result = specializedConformances.FindNodeOrInsertPos(id, insertPos))
    return result;

  // Build a new specialized conformance.
  auto result
    = new (*this, arena) SpecializedProtocolConformance(type, generic,
                                                        substitutions);
  auto node = specializedConformances.FindNodeOrInsertPos(id, insertPos);
  (void)node;
  assert(!node);
  specializedConformances.InsertNode(result, insertPos);
  return result;
}

InheritedProtocolConformance *
ASTContext::getInheritedConformance(Type type, ProtocolConformance *inherited) {
  llvm::FoldingSetNodeID id;
  InheritedProtocolConformance::Profile(id, type, inherited);

  // Figure out which arena this conformance should go into.
  AllocationArena arena = getArena(type->getRecursiveProperties());

  // Did we already record the normal protocol conformance?
  void *insertPos;
  auto &inheritedConformances = getImpl().getArena(arena).InheritedConformances;
  if (auto result
        = inheritedConformances.FindNodeOrInsertPos(id, insertPos))
    return result;

  // Build a new normal protocol conformance.
  auto result = new (*this, arena) InheritedProtocolConformance(type, inherited);
  inheritedConformances.InsertNode(result, insertPos);
  return result;
}

LazyContextData *ASTContext::getOrCreateLazyContextData(
                                                const DeclContext *dc,
                                                LazyMemberLoader *lazyLoader) {
  auto known = getImpl().LazyContexts.find(dc);
  if (known != getImpl().LazyContexts.end()) {
    // Make sure we didn't provide an incompatible lazy loader.
    assert(!lazyLoader || lazyLoader == known->second->loader);
    return known->second;
  }

  // Create new lazy iterable context data with the given loader.
  assert(lazyLoader && "Queried lazy data for non-lazy iterable context");
  if (isa<NominalTypeDecl>(dc) || isa<ExtensionDecl>(dc)) {
    auto *contextData = Allocate<LazyIterableDeclContextData>();
    contextData->loader = lazyLoader;
    getImpl().LazyContexts[dc] = contextData;
    return contextData;
  }

  // Create new lazy generic context data with the given loader.
  auto *contextData = Allocate<LazyGenericContextData>();
  contextData->loader = lazyLoader;
  getImpl().LazyContexts[dc] = contextData;
  return contextData;
}

bool ASTContext::hasUnparsedMembers(const IterableDeclContext *IDC) const {
  auto parsers = getImpl().lazyParsers;
  return std::any_of(parsers.begin(), parsers.end(),
    [IDC](LazyMemberParser *p) { return p->hasUnparsedMembers(IDC); });
}

void ASTContext::parseMembers(IterableDeclContext *IDC) {
  for (auto *p: getImpl().lazyParsers) {
    if (p->hasUnparsedMembers(IDC))
      p->parseMembers(IDC);
  }
}

LazyIterableDeclContextData *ASTContext::getOrCreateLazyIterableContextData(
                                            const IterableDeclContext *idc,
                                            LazyMemberLoader *lazyLoader) {
  if (auto ext = dyn_cast<ExtensionDecl>(idc)) {
    return (LazyIterableDeclContextData *)getOrCreateLazyContextData(
                                                              ext, lazyLoader);
  }

  auto nominal = cast<NominalTypeDecl>(idc);
  return (LazyIterableDeclContextData *)getOrCreateLazyContextData(nominal,
                                                                   lazyLoader);
}

LazyGenericContextData *ASTContext::getOrCreateLazyGenericContextData(
                                               const GenericContext *dc,
                                               LazyMemberLoader *lazyLoader) {
  return (LazyGenericContextData *)getOrCreateLazyContextData(dc,
                                                              lazyLoader);
}

void ASTContext::addDelayedConformanceDiag(
       NormalProtocolConformance *conformance,
       DelayedConformanceDiag fn) {
  getImpl().DelayedConformanceDiags[conformance].push_back(std::move(fn));
}

void ASTContext::
addDelayedMissingWitnesses(NormalProtocolConformance *conformance,
                           ArrayRef<ValueDecl*> witnesses) {
  auto &bucket = getImpl().DelayedMissingWitnesses[conformance];
  bucket.insert(bucket.end(), witnesses.begin(), witnesses.end());
}

std::vector<ValueDecl*> ASTContext::
takeDelayedMissingWitnesses(NormalProtocolConformance *conformance) {
  std::vector<ValueDecl*> result;
  auto known = getImpl().DelayedMissingWitnesses.find(conformance);
  if (known != getImpl().DelayedMissingWitnesses.end()) {
    result = std::move(known->second);
    getImpl().DelayedMissingWitnesses.erase(known);
  }
  return result;
}

std::vector<ASTContext::DelayedConformanceDiag>
ASTContext::takeDelayedConformanceDiags(NormalProtocolConformance *conformance){
  std::vector<ASTContext::DelayedConformanceDiag> result;
  auto known = getImpl().DelayedConformanceDiags.find(conformance);
  if (known != getImpl().DelayedConformanceDiags.end()) {
    result = std::move(known->second);
    getImpl().DelayedConformanceDiags.erase(known);
  }
  return result;
}

size_t ASTContext::getTotalMemory() const {
  size_t Size = sizeof(*this) +
    // LoadedModules ?
    // ExternalDefinitions ?
    llvm::capacity_in_bytes(CanonicalGenericTypeParamTypeNames) +
    // RemappedTypes ?
    sizeof(getImpl()) +
    getImpl().Allocator.getTotalMemory() +
    getImpl().Cleanups.capacity() +
    llvm::capacity_in_bytes(getImpl().ModuleLoaders) +
    llvm::capacity_in_bytes(getImpl().RawComments) +
    llvm::capacity_in_bytes(getImpl().BriefComments) +
    llvm::capacity_in_bytes(getImpl().ModuleTypes) +
    llvm::capacity_in_bytes(getImpl().GenericParamTypes) +
    // getImpl().GenericFunctionTypes ?
    // getImpl().SILFunctionTypes ?
    llvm::capacity_in_bytes(getImpl().SILBlockStorageTypes) +
    llvm::capacity_in_bytes(getImpl().IntegerTypes) +
    // getImpl().ProtocolCompositionTypes ?
    // getImpl().BuiltinVectorTypes ?
    // getImpl().GenericSignatures ?
    // getImpl().CompoundNames ?
    getImpl().OpenedExistentialArchetypes.getMemorySize() +
    getImpl().Permanent.getTotalMemory();

    Size += getSolverMemory();

    return Size;
}

size_t ASTContext::getSolverMemory() const {
  size_t Size = 0;
  
  if (getImpl().CurrentConstraintSolverArena) {
    Size += getImpl().CurrentConstraintSolverArena->getTotalMemory();
    Size += getImpl().CurrentConstraintSolverArena->Allocator.getBytesAllocated();
  }
  
  return Size;
}

size_t ASTContext::Implementation::Arena::getTotalMemory() const {
  return sizeof(*this) +
    // TupleTypes ?
    llvm::capacity_in_bytes(MetatypeTypes) +
    llvm::capacity_in_bytes(ExistentialMetatypeTypes) +
    llvm::capacity_in_bytes(ArraySliceTypes) +
    llvm::capacity_in_bytes(DictionaryTypes) +
    llvm::capacity_in_bytes(OptionalTypes) +
    llvm::capacity_in_bytes(ParenTypes) +
    llvm::capacity_in_bytes(ReferenceStorageTypes) +
    llvm::capacity_in_bytes(LValueTypes) +
    llvm::capacity_in_bytes(InOutTypes) +
    llvm::capacity_in_bytes(DependentMemberTypes) +
    llvm::capacity_in_bytes(DynamicSelfTypes);
    // FunctionTypes ?
    // EnumTypes ?
    // StructTypes ?
    // ClassTypes ?
    // UnboundGenericTypes ?
    // BoundGenericTypes ?
    // NormalConformances ?
    // SpecializedConformances ?
    // InheritedConformances ?
}

namespace {
  /// Produce a deterministic ordering of the given declarations.
  class OrderDeclarations {
    SourceManager &SrcMgr;

  public:
    OrderDeclarations(SourceManager &srcMgr) : SrcMgr(srcMgr) { }

    bool operator()(ValueDecl *lhs, ValueDecl *rhs) const {
      // If the declarations come from different modules, order based on the
      // module.
      ModuleDecl *lhsModule = lhs->getDeclContext()->getParentModule();
      ModuleDecl *rhsModule = rhs->getDeclContext()->getParentModule();
      if (lhsModule != rhsModule) {
        return lhsModule->getName().str() < rhsModule->getName().str();
      }

      // If the two declarations are in the same source file, order based on
      // location within that source file.
      SourceFile *lhsSF = lhs->getDeclContext()->getParentSourceFile();
      SourceFile *rhsSF = rhs->getDeclContext()->getParentSourceFile();
      if (lhsSF == rhsSF) {
        // If only one location is valid, the valid location comes first.
        if (lhs->getLoc().isValid() != rhs->getLoc().isValid()) {
          return lhs->getLoc().isValid();
        }

        // Prefer the declaration that comes first in the source file.
        return SrcMgr.isBeforeInBuffer(lhs->getLoc(), rhs->getLoc());
      }

      // The declarations are in different source files (or unknown source
      // files) of the same module. Order based on name.
      // FIXME: This isn't a total ordering.
      return lhs->getFullName() < rhs->getFullName();
    }
  };

  /// Produce a deterministic ordering of the given declarations with
  /// a bias that favors declarations in the given source file and
  /// members of a class.
  class OrderDeclarationsWithSourceFileAndClassBias {
    SourceManager &SrcMgr;
    SourceFile &SF;

  public:
    OrderDeclarationsWithSourceFileAndClassBias(SourceManager &srcMgr, 
                                                SourceFile &sf)
      : SrcMgr(srcMgr), SF(sf) { }

    bool operator()(ValueDecl *lhs, ValueDecl *rhs) const {
      // Check whether the declarations are in a class.
      bool lhsInClass = isa<ClassDecl>(lhs->getDeclContext());
      bool rhsInClass = isa<ClassDecl>(rhs->getDeclContext());
      if (lhsInClass != rhsInClass)
        return lhsInClass;

      // If the two declarations are in different source files, and one of those
      // source files is the source file we're biasing toward, prefer that
      // declaration.
      SourceFile *lhsSF = lhs->getDeclContext()->getParentSourceFile();
      SourceFile *rhsSF = rhs->getDeclContext()->getParentSourceFile();
      if (lhsSF != rhsSF) {
        if (lhsSF == &SF) return true;
        if (rhsSF == &SF) return false;
      }

      // Fall back to the normal deterministic ordering.
      return OrderDeclarations(SrcMgr)(lhs, rhs);
    }
  };
} // end anonymous namespace

/// Compute the information used to describe an Objective-C redeclaration.
std::pair<unsigned, DeclName> swift::getObjCMethodDiagInfo(
                                AbstractFunctionDecl *member) {
  if (isa<ConstructorDecl>(member))
    return { 0 + member->isImplicit(), member->getFullName() };

  if (isa<DestructorDecl>(member))
    return { 2 + member->isImplicit(), member->getFullName() };

  if (auto accessor = dyn_cast<AccessorDecl>(member)) {
    switch (accessor->getAccessorKind()) {
#define OBJC_ACCESSOR(ID, KEYWORD)
#define ACCESSOR(ID) \
    case AccessorKind::ID:
#include "swift/AST/AccessorKinds.def"
      llvm_unreachable("Not an Objective-C entry point");

    case AccessorKind::Get:
      if (auto var = dyn_cast<VarDecl>(accessor->getStorage()))
        return { 5, var->getFullName() };

      return { 6, Identifier() };

    case AccessorKind::Set:
      if (auto var = dyn_cast<VarDecl>(accessor->getStorage()))
        return { 7, var->getFullName() };
      return { 8, Identifier() };
    }

    llvm_unreachable("Unhandled AccessorKind in switch.");
  }

  // Normal method.
  auto func = cast<FuncDecl>(member);
  return { 4, func->getFullName() };
}

bool swift::fixDeclarationName(InFlightDiagnostic &diag, ValueDecl *decl,
                               DeclName targetName) {
  if (decl->isImplicit()) return false;
  if (decl->getFullName() == targetName) return false;

  // Handle properties directly.
  if (auto var = dyn_cast<VarDecl>(decl)) {
    // Replace the name.
    SmallString<64> scratch;
    diag.fixItReplace(var->getNameLoc(), targetName.getString(scratch));
    return false;
  }

  // We only handle functions from here on.
  auto func = dyn_cast<AbstractFunctionDecl>(decl);
  if (!func) return true;

  auto name = func->getFullName();

  // Fix the name of the function itself.
  if (name.getBaseName() != targetName.getBaseName()) {
    diag.fixItReplace(func->getLoc(), targetName.getBaseName().userFacingName());
  }

  // Fix the argument names that need fixing.
  assert(name.getArgumentNames().size()
          == targetName.getArgumentNames().size());
  auto params = func->getParameters();
  for (unsigned i = 0, n = name.getArgumentNames().size(); i != n; ++i) {
    auto origArg = name.getArgumentNames()[i];
    auto targetArg = targetName.getArgumentNames()[i];

    if (origArg == targetArg)
      continue;

    auto *param = params->get(i);

    // The parameter has an explicitly-specified API name, and it's wrong.
    if (param->getArgumentNameLoc() != param->getLoc() &&
        param->getArgumentNameLoc().isValid()) {
      // ... but the internal parameter name was right. Just zap the
      // incorrect explicit specialization.
      if (param->getName() == targetArg) {
        diag.fixItRemoveChars(param->getArgumentNameLoc(),
                              param->getLoc());
        continue;
      }

      // Fix the API name.
      StringRef targetArgStr = targetArg.empty()? "_" : targetArg.str();
      diag.fixItReplace(param->getArgumentNameLoc(), targetArgStr);
      continue;
    }

    // The parameter did not specify a separate API name. Insert one.
    if (targetArg.empty())
      diag.fixItInsert(param->getLoc(), "_ ");
    else {
      llvm::SmallString<8> targetArgStr;
      targetArgStr += targetArg.str();
      targetArgStr += ' ';
      diag.fixItInsert(param->getLoc(), targetArgStr);
    }
  }

  return false;
}

bool swift::fixDeclarationObjCName(InFlightDiagnostic &diag, ValueDecl *decl,
                                   Optional<ObjCSelector> targetNameOpt,
                                   bool ignoreImpliedName) {
  if (decl->isImplicit())
    return false;

  // Subscripts cannot be renamed, so handle them directly.
  if (isa<SubscriptDecl>(decl)) {
    diag.fixItInsert(decl->getAttributeInsertionLoc(/*forModifier=*/false),
                     "@objc ");
    return false;
  }

  // Determine the Objective-C name of the declaration.
  ObjCSelector name = *decl->getObjCRuntimeName();
  auto targetName = *targetNameOpt;

  // Dig out the existing '@objc' attribute on the witness. We don't care
  // about implicit ones because they don't have useful source location
  // information.
  auto attr = decl->getAttrs().getAttribute<ObjCAttr>();
  if (attr && attr->isImplicit())
    attr = nullptr;

  // If there is an @objc attribute with an explicit, incorrect witness
  // name, go fix the witness name.
  if (attr && name != targetName &&
      attr->hasName() && !attr->isNameImplicit()) {
    // Find the source range covering the full name.
    SourceLoc startLoc;
    if (attr->getNameLocs().empty())
      startLoc = attr->getRParenLoc();
    else
      startLoc = attr->getNameLocs().front();

    // Replace the name with the name of the requirement.
    SmallString<64> scratch;
    diag.fixItReplaceChars(startLoc, attr->getRParenLoc(),
                           targetName.getString(scratch));
    return false;
  }

  // We need to create or amend an @objc attribute with the appropriate name.

  // Form the Fix-It text.
  SourceLoc startLoc;
  SmallString<64> fixItText;
  {
    assert((!attr || !attr->hasName() || attr->isNameImplicit() ||
            name == targetName) && "Nothing to diagnose!");
    llvm::raw_svector_ostream out(fixItText);

    // If there is no @objc attribute, we need to add our own '@objc'.
    if (!attr) {
      startLoc = decl->getAttributeInsertionLoc(/*forModifier=*/false);
      out << "@objc";
    } else {
      startLoc = Lexer::getLocForEndOfToken(decl->getASTContext().SourceMgr,
                                            attr->getRange().End);
    }

    // If the names of the witness and requirement differ, we need to
    // specify the name.
    if (name != targetName || ignoreImpliedName) {
      out << "(";
      out << targetName;
      out << ")";
    }

    if (!attr)
      out << " ";
  }

  diag.fixItInsert(startLoc, fixItText);
  return false;
}

void ASTContext::diagnoseAttrsRequiringFoundation(SourceFile &SF) {
  bool ImportsFoundationModule = false;

  if (LangOpts.EnableObjCInterop) {
    if (!LangOpts.EnableObjCAttrRequiresFoundation)
      return;
    if (SF.Kind == SourceFileKind::SIL)
      return;
  }

  SF.forAllVisibleModules([&](ModuleDecl::ImportedModule import) {
    if (import.second->getName() == Id_Foundation)
      ImportsFoundationModule = true;
  });

  if (ImportsFoundationModule)
    return;

  for (auto Attr : SF.AttrsRequiringFoundation) {
    if (!LangOpts.EnableObjCInterop)
      Diags.diagnose(Attr->getLocation(), diag::objc_interop_disabled)
        .fixItRemove(Attr->getRangeWithAt());
    Diags.diagnose(Attr->getLocation(),
                   diag::attr_used_without_required_module,
                   Attr, Id_Foundation)
      .highlight(Attr->getRangeWithAt());
  }
}

void ASTContext::recordObjCMethod(AbstractFunctionDecl *func) {
  // If this method comes from Objective-C, ignore it.
  if (func->hasClangNode())
    return;

  getImpl().ObjCMethods.push_back(func);
}

/// Lookup for an Objective-C method with the given selector in the
/// given class or any of its superclasses.
static AbstractFunctionDecl *lookupObjCMethodInClass(
                               ClassDecl *classDecl,
                               ObjCSelector selector,
                               bool isInstanceMethod,
                               bool isInitializer,
                               SourceManager &srcMgr,
                               bool inheritingInits = true) {
  if (!classDecl)
    return nullptr;

  // Look for an Objective-C method in this class.
  auto methods = classDecl->lookupDirect(selector, isInstanceMethod);
  if (!methods.empty()) {
    // If we aren't inheriting initializers, remove any initializers from the
    // list.
    if (!inheritingInits &&
        std::find_if(methods.begin(), methods.end(),
                     [](AbstractFunctionDecl *func) {
                       return isa<ConstructorDecl>(func);
                     }) != methods.end()) {
      SmallVector<AbstractFunctionDecl *, 4> nonInitMethods;
      std::copy_if(methods.begin(), methods.end(),
                   std::back_inserter(nonInitMethods),
                   [&](AbstractFunctionDecl *func) {
                     return !isa<ConstructorDecl>(func);
                   });
      if (nonInitMethods.empty())
        return nullptr;

      return *std::min_element(nonInitMethods.begin(), nonInitMethods.end(),
                               OrderDeclarations(srcMgr));
    }

    return *std::min_element(methods.begin(), methods.end(),
                             OrderDeclarations(srcMgr));
  }

  // Recurse into the superclass.
  if (!classDecl->hasSuperclass())
    return nullptr;

  // Determine whether we are (still) inheriting initializers.
  inheritingInits = inheritingInits &&
                    classDecl->inheritsSuperclassInitializers(nullptr);
  if (isInitializer && !inheritingInits)
    return nullptr;

  return lookupObjCMethodInClass(classDecl->getSuperclassDecl(), selector,
                                 isInstanceMethod, isInitializer, srcMgr,
                                 inheritingInits);
}

void AbstractFunctionDecl::setForeignErrorConvention(
                                         const ForeignErrorConvention &conv) {
  assert(hasThrows() && "setting error convention on non-throwing decl");
  auto &conventionsMap = getASTContext().getImpl().ForeignErrorConventions;
  assert(!conventionsMap.count(this) && "error convention already set");
  conventionsMap.insert({this, conv});
}

Optional<ForeignErrorConvention>
AbstractFunctionDecl::getForeignErrorConvention() const {
  if (!hasThrows())
    return None;
  auto &conventionsMap = getASTContext().getImpl().ForeignErrorConventions;
  auto it = conventionsMap.find(this);
  if (it == conventionsMap.end()) return None;
  return it->second;
}

bool ASTContext::diagnoseUnintendedObjCMethodOverrides(SourceFile &sf) {
  // Capture the methods in this source file.
  llvm::SmallVector<AbstractFunctionDecl *, 4> methods;
  auto captureMethodInSourceFile = [&](AbstractFunctionDecl *method) -> bool {
    if (method->getDeclContext()->getParentSourceFile() == &sf) {
      methods.push_back(method);
      return true;
    }

    return false;
  };
  getImpl().ObjCMethods.erase(std::remove_if(getImpl().ObjCMethods.begin(),
                                        getImpl().ObjCMethods.end(),
                                        captureMethodInSourceFile),
                         getImpl().ObjCMethods.end());

  // If no Objective-C methods were defined in this file, we're done.
  if (methods.empty())
    return false;

  // Sort the methods by declaration order.
  std::sort(methods.begin(), methods.end(), OrderDeclarations(SourceMgr));

  // For each Objective-C method declared in this file, check whether
  // it overrides something in one of its superclasses. We
  // intentionally don't respect access control here, since everything
  // is visible to the Objective-C runtime.
  bool diagnosedAny = false;
  for (auto method : methods) {
    // If the method has an @objc override, we don't need to do any
    // more checking.
    if (auto overridden = method->getOverriddenDecl()) {
      if (overridden->isObjC())
        continue;
    }

    // Skip deinitializers.
    if (isa<DestructorDecl>(method))
      continue;

    // Skip invalid declarations.
    if (method->isInvalid())
      continue;

    // Skip declarations with an invalid 'override' attribute on them.
    if (auto attr = method->getAttrs().getAttribute<OverrideAttr>(true)) {
      if (attr->isInvalid())
        continue;
    }

    auto classDecl = method->getDeclContext()->getSelfClassDecl();
    if (!classDecl)
      continue; // error-recovery path, only

    if (!classDecl->hasSuperclass())
      continue;

    // Look for a method that we have overridden in one of our
    // superclasses.
    // Note: This should be treated as a lookup for intra-module dependency
    // purposes, but a subclass already depends on its superclasses and any
    // extensions for many other reasons.
    auto selector = method->getObjCSelector();
    AbstractFunctionDecl *overriddenMethod
      = lookupObjCMethodInClass(classDecl->getSuperclassDecl(),
                                selector,
                                method->isObjCInstanceMethod(),
                                isa<ConstructorDecl>(method),
                                SourceMgr);
    if (!overriddenMethod)
      continue;

    // Ignore stub implementations.
    if (auto overriddenCtor = dyn_cast<ConstructorDecl>(overriddenMethod)) {
      if (overriddenCtor->hasStubImplementation())
        continue;
    }

    // Diagnose the override.
    auto methodDiagInfo = getObjCMethodDiagInfo(method);
    auto overriddenDiagInfo = getObjCMethodDiagInfo(overriddenMethod);
    Diags.diagnose(method, diag::objc_override_other,
                   methodDiagInfo.first,
                   methodDiagInfo.second,
                   overriddenDiagInfo.first,
                   overriddenDiagInfo.second,
                   selector,
                   overriddenMethod->getDeclContext()
                     ->getDeclaredInterfaceType());
    const ValueDecl *overriddenDecl = overriddenMethod;
    if (overriddenMethod->isImplicit())
      if (auto accessor = dyn_cast<AccessorDecl>(overriddenMethod))
        overriddenDecl = accessor->getStorage();
    Diags.diagnose(overriddenDecl, diag::objc_declared_here,
                   overriddenDiagInfo.first, overriddenDiagInfo.second);

    diagnosedAny = true;
  }

  return diagnosedAny;
}

void ASTContext::recordObjCMethodConflict(ClassDecl *classDecl,
                                          ObjCSelector selector,
                                          bool isInstance) {
  getImpl().ObjCMethodConflicts.push_back(std::make_tuple(classDecl, selector,
                                                          isInstance));
}

/// Retrieve the source file for the given Objective-C member conflict.
static MutableArrayRef<AbstractFunctionDecl *>
getObjCMethodConflictDecls(const ObjCMethodConflict &conflict) {
  ClassDecl *classDecl = std::get<0>(conflict);
  ObjCSelector selector = std::get<1>(conflict);
  bool isInstanceMethod = std::get<2>(conflict);

  return classDecl->lookupDirect(selector, isInstanceMethod);
}

/// Given a set of conflicting Objective-C methods, remove any methods
/// that are legitimately overridden in Objective-C, i.e., because
/// they occur in different modules, one is defined in the class, and
/// the other is defined in an extension (category) thereof.
static void removeValidObjCConflictingMethods(
              MutableArrayRef<AbstractFunctionDecl *> &methods) {
  // Erase any invalid or stub declarations. We don't want to complain about
  // them, because we might already have complained about
  // redeclarations based on Swift matching.
  auto newEnd = std::remove_if(methods.begin(), methods.end(),
                               [&](AbstractFunctionDecl *method) {
                                 if (method->isInvalid())
                                   return true;

                                 if (auto ad = dyn_cast<AccessorDecl>(method)) {
                                   return ad->getStorage()->isInvalid();
                                 } 
                                 
                                 if (auto ctor 
                                       = dyn_cast<ConstructorDecl>(method)) {
                                   if (ctor->hasStubImplementation())
                                     return true;

                                   return false;
                                 }

                                 return false;
                               });
  methods = methods.slice(0, newEnd - methods.begin());
}

/// Determine whether we should associate a conflict among the given
/// set of methods with the specified source file.
static bool shouldAssociateConflictWithSourceFile(
              SourceFile &sf, 
              ArrayRef<AbstractFunctionDecl *> methods) {
  bool anyInSourceFile = false;
  bool anyInOtherSourceFile = false;
  bool anyClassMethodsInSourceFile = false;
  for (auto method : methods) {
    // Skip methods in the class itself; we want to only diagnose
    // those if there is a conflict within that file.
    if (isa<ClassDecl>(method->getDeclContext())) {
      if (method->getParentSourceFile() == &sf)
        anyClassMethodsInSourceFile = true;
      continue;
    }

    if (method->getParentSourceFile() == &sf)
      anyInSourceFile = true;
    else
      anyInOtherSourceFile = true;
  }

  return anyInSourceFile || 
    (!anyInOtherSourceFile && anyClassMethodsInSourceFile);
}

bool ASTContext::diagnoseObjCMethodConflicts(SourceFile &sf) {
  // If there were no conflicts, we're done.
  if (getImpl().ObjCMethodConflicts.empty())
    return false;

  // Partition the set of conflicts to put the conflicts that involve
  // this source file at the end.
  auto firstLocalConflict
    = std::partition(getImpl().ObjCMethodConflicts.begin(),
                     getImpl().ObjCMethodConflicts.end(),
                     [&](const ObjCMethodConflict &conflict) -> bool {
                       auto decls = getObjCMethodConflictDecls(conflict);
                       if (shouldAssociateConflictWithSourceFile(sf, decls)) {
                         // It's in this source file. Sort the conflict
                         // declarations. We'll use this later.
                         std::sort(
                           decls.begin(), decls.end(),
                           OrderDeclarationsWithSourceFileAndClassBias(
                             SourceMgr, sf));

                         return false;
                       }

                       return true;
                     });

  // If there were no local conflicts, we're done.
  unsigned numLocalConflicts
    = getImpl().ObjCMethodConflicts.end() - firstLocalConflict;
  if (numLocalConflicts == 0)
    return false;

  // Sort the set of conflicts so we get a deterministic order for
  // diagnostics. We use the first conflicting declaration in each set to
  // perform the sort.
  MutableArrayRef<ObjCMethodConflict> localConflicts(&*firstLocalConflict,
                                                     numLocalConflicts);
  std::sort(localConflicts.begin(), localConflicts.end(),
            [&](const ObjCMethodConflict &lhs, const ObjCMethodConflict &rhs) {
              OrderDeclarations ordering(SourceMgr);
              return ordering(getObjCMethodConflictDecls(lhs)[1],
                              getObjCMethodConflictDecls(rhs)[1]);
            });

  // Diagnose each conflict.
  bool anyConflicts = false;
  for (const ObjCMethodConflict &conflict : localConflicts) {
    ObjCSelector selector = std::get<1>(conflict);

    auto methods = getObjCMethodConflictDecls(conflict);

    // Prune out cases where it is acceptable to have a conflict.
    removeValidObjCConflictingMethods(methods);
    if (methods.size() < 2)
      continue;

    // Diagnose the conflict.
    anyConflicts = true;

    // If the first method has a valid source location but the first conflicting
    // declaration does not, swap them so the primary diagnostic has a useful
    // source location.
    if (methods[1]->getLoc().isInvalid() && methods[0]->getLoc().isValid()) {
      std::swap(methods[0], methods[1]);
    }

    auto originalMethod = methods.front();
    auto conflictingMethods = methods.slice(1);

    auto origDiagInfo = getObjCMethodDiagInfo(originalMethod);
    for (auto conflictingDecl : conflictingMethods) {
      auto diagInfo = getObjCMethodDiagInfo(conflictingDecl);

      const ValueDecl *originalDecl = originalMethod;
      if (originalMethod->isImplicit())
        if (auto accessor = dyn_cast<AccessorDecl>(originalMethod))
          originalDecl = accessor->getStorage();

      if (diagInfo == origDiagInfo) {
        Diags.diagnose(conflictingDecl, diag::objc_redecl_same,
                       diagInfo.first, diagInfo.second, selector);
        Diags.diagnose(originalDecl, diag::invalid_redecl_prev,
                       originalDecl->getBaseName());
      } else {
        Diags.diagnose(conflictingDecl, diag::objc_redecl,
                       diagInfo.first,
                       diagInfo.second,
                       origDiagInfo.first,
                       origDiagInfo.second,
                       selector);
        Diags.diagnose(originalDecl, diag::objc_declared_here,
                       origDiagInfo.first, origDiagInfo.second);
      }
    }
  }

  // Erase the local conflicts from the list of conflicts.
  getImpl().ObjCMethodConflicts.erase(firstLocalConflict,
                                 getImpl().ObjCMethodConflicts.end());

  return anyConflicts;
}

void ASTContext::recordObjCUnsatisfiedOptReq(DeclContext *dc,
                                             AbstractFunctionDecl *req) {
  getImpl().ObjCUnsatisfiedOptReqs.push_back(ObjCUnsatisfiedOptReq(dc, req));
}

/// Retrieve the source location associated with this declaration
/// context.
static SourceLoc getDeclContextLoc(DeclContext *dc) {
  if (auto ext = dyn_cast<ExtensionDecl>(dc))
    return ext->getLoc();

  return cast<NominalTypeDecl>(dc)->getLoc();
}

bool ASTContext::diagnoseObjCUnsatisfiedOptReqConflicts(SourceFile &sf) {
  // If there are no unsatisfied, optional @objc requirements, we're done.
  if (getImpl().ObjCUnsatisfiedOptReqs.empty())
    return false;

  // Partition the set of unsatisfied requirements to put the
  // conflicts that involve this source file at the end.
  auto firstLocalReq
    = std::partition(getImpl().ObjCUnsatisfiedOptReqs.begin(),
                     getImpl().ObjCUnsatisfiedOptReqs.end(),
                     [&](const ObjCUnsatisfiedOptReq &unsatisfied) -> bool {
                       return &sf != unsatisfied.first->getParentSourceFile();
                     });

  // If there were no local unsatisfied requirements, we're done.
  unsigned numLocalReqs
    = getImpl().ObjCUnsatisfiedOptReqs.end() - firstLocalReq;
  if (numLocalReqs == 0)
    return false;

  // Sort the set of local unsatisfied requirements, so we get a
  // deterministic order for diagnostics.
  MutableArrayRef<ObjCUnsatisfiedOptReq> localReqs(&*firstLocalReq,
                                                   numLocalReqs);
  std::sort(localReqs.begin(), localReqs.end(),
            [&](const ObjCUnsatisfiedOptReq &lhs,
                const ObjCUnsatisfiedOptReq &rhs) -> bool {
              return SourceMgr.isBeforeInBuffer(getDeclContextLoc(lhs.first),
                                                getDeclContextLoc(rhs.first));
            });

  // Check each of the unsatisfied optional requirements.
  bool anyDiagnosed = false;
  for (const auto &unsatisfied : localReqs) {
    // Check whether there is a conflict here.
    ClassDecl *classDecl = unsatisfied.first->getSelfClassDecl();
    auto req = unsatisfied.second;
    auto selector = req->getObjCSelector();
    bool isInstanceMethod = req->isInstanceMember();
    // FIXME: Also look in superclasses?
    auto conflicts = classDecl->lookupDirect(selector, isInstanceMethod);
    if (conflicts.empty())
      continue;

    // Diagnose the conflict.
    auto reqDiagInfo = getObjCMethodDiagInfo(unsatisfied.second);
    auto conflictDiagInfo = getObjCMethodDiagInfo(conflicts[0]);
    auto protocolName
      = cast<ProtocolDecl>(req->getDeclContext())->getFullName();
    Diags.diagnose(conflicts[0],
                   diag::objc_optional_requirement_conflict,
                   conflictDiagInfo.first,
                   conflictDiagInfo.second,
                   reqDiagInfo.first,
                   reqDiagInfo.second,
                   selector,
                   protocolName);

    // Fix the name of the witness, if we can.
    if (req->getFullName() != conflicts[0]->getFullName() &&
        req->getKind() == conflicts[0]->getKind() &&
        isa<AccessorDecl>(req) == isa<AccessorDecl>(conflicts[0])) {
      // They're of the same kind: fix the name.
      unsigned kind;
      if (isa<ConstructorDecl>(req))
        kind = 1;
      else if (auto accessor = dyn_cast<AccessorDecl>(req))
        kind = isa<SubscriptDecl>(accessor->getStorage()) ? 3 : 2;
      else if (isa<FuncDecl>(req))
        kind = 0;
      else {
        llvm_unreachable("unhandled @objc declaration kind");
      }

      auto diag = Diags.diagnose(conflicts[0],
                                 diag::objc_optional_requirement_swift_rename,
                                 kind, req->getFullName());

      // Fix the Swift name.
      fixDeclarationName(diag, conflicts[0], req->getFullName());

      // Fix the '@objc' attribute, if needed.
      if (!conflicts[0]->canInferObjCFromRequirement(req))
        fixDeclarationObjCName(diag, conflicts[0], req->getObjCRuntimeName(),
                               /*ignoreImpliedName=*/true);
    }

    // @nonobjc will silence this warning.
    bool hasExplicitObjCAttribute = false;
    if (auto objcAttr = conflicts[0]->getAttrs().getAttribute<ObjCAttr>())
      hasExplicitObjCAttribute = !objcAttr->isImplicit();
    if (!hasExplicitObjCAttribute)
      Diags.diagnose(conflicts[0], diag::req_near_match_nonobjc, true)
        .fixItInsert(
          conflicts[0]->getAttributeInsertionLoc(/*forModifier=*/false),
          "@nonobjc ");

    Diags.diagnose(getDeclContextLoc(unsatisfied.first),
                   diag::protocol_conformance_here,
                   true,
                   classDecl->getFullName(),
                   protocolName);
    Diags.diagnose(req, diag::kind_declname_declared_here,
                   DescriptiveDeclKind::Requirement, reqDiagInfo.second);

    anyDiagnosed = true;
  }

  // Erase the local unsatisfied requirements from the list.
  getImpl().ObjCUnsatisfiedOptReqs.erase(firstLocalReq,
                                    getImpl().ObjCUnsatisfiedOptReqs.end());

  return anyDiagnosed;
}

Optional<KnownFoundationEntity> swift::getKnownFoundationEntity(StringRef name){
  return llvm::StringSwitch<Optional<KnownFoundationEntity>>(name)
#define FOUNDATION_ENTITY(Name) .Case(#Name, KnownFoundationEntity::Name)
#include "swift/AST/KnownFoundationEntities.def"
    .Default(None);
}

StringRef ASTContext::getSwiftName(KnownFoundationEntity kind) {
  StringRef objcName;
  switch (kind) {
#define FOUNDATION_ENTITY(Name) case KnownFoundationEntity::Name:  \
    objcName = #Name;                                             \
    break;
#include "swift/AST/KnownFoundationEntities.def"
  }

  return objcName;
}

//===----------------------------------------------------------------------===//
// Type manipulation routines.
//===----------------------------------------------------------------------===//

NameAliasType::NameAliasType(TypeAliasDecl *typealias, Type parent,
                             SubstitutionMap substitutions,
                             Type underlying,
                             RecursiveTypeProperties properties)
    : SugarType(TypeKind::NameAlias, underlying, properties),
      typealias(typealias) {
  // Record the parent (or absence of a parent).
  if (parent) {
    Bits.NameAliasType.HasParent = true;
    *getTrailingObjects<Type>() = parent;
  } else {
    Bits.NameAliasType.HasParent = false;
  }

  // Record the substitutions.
  if (substitutions) {
    Bits.NameAliasType.HasSubstitutionMap = true;
    *getTrailingObjects<SubstitutionMap>() = substitutions;
  } else {
    Bits.NameAliasType.HasSubstitutionMap = false;
  }
}

NameAliasType *NameAliasType::get(TypeAliasDecl *typealias, Type parent,
                                  SubstitutionMap substitutions,
                                  Type underlying) {
  // Compute the recursive properties.
  //
  auto properties = underlying->getRecursiveProperties();
  auto storedProperties = properties;
  if (parent) {
    properties |= parent->getRecursiveProperties();
    if (parent->hasTypeVariable())
      storedProperties |= RecursiveTypeProperties::HasTypeVariable;
  }
  auto genericSig = substitutions.getGenericSignature();
  if (genericSig) {
    for (Type gp : genericSig->getGenericParams()) {
      auto substGP = gp.subst(substitutions, SubstFlags::UseErrorType);
      properties |= substGP->getRecursiveProperties();
      if (substGP->hasTypeVariable())
        storedProperties |= RecursiveTypeProperties::HasTypeVariable;
    }
  }

  // Figure out which arena this type will go into.
  auto &ctx = underlying->getASTContext();
  auto arena = getArena(properties);

  // Profile the type.
  llvm::FoldingSetNodeID id;
  NameAliasType::Profile(id, typealias, parent, substitutions, underlying);

  // Did we already record this type?
  void *insertPos;
  auto &types = ctx.getImpl().getArena(arena).NameAliasTypes;
  if (auto result = types.FindNodeOrInsertPos(id, insertPos))
    return result;

  // Build a new type.
  auto size = totalSizeToAlloc<Type, SubstitutionMap>(parent ? 1 : 0,
                                                      genericSig ? 1 : 0);
  auto mem = ctx.Allocate(size, alignof(NameAliasType), arena);
  auto result = new (mem) NameAliasType(typealias, parent, substitutions,
                                        underlying, storedProperties);
  types.InsertNode(result, insertPos);
  return result;
}

void NameAliasType::Profile(llvm::FoldingSetNodeID &id) const {
  Profile(id, getDecl(), getParent(), getSubstitutionMap(),
          Type(getSinglyDesugaredType()));
}

void NameAliasType::Profile(
                           llvm::FoldingSetNodeID &id,
                           TypeAliasDecl *typealias,
                           Type parent, SubstitutionMap substitutions,
                           Type underlying) {
  id.AddPointer(typealias);
  id.AddPointer(parent.getPointer());
  substitutions.profile(id);
  id.AddPointer(underlying.getPointer());
}

// Simple accessors.
Type ErrorType::get(const ASTContext &C) { return C.TheErrorType; }

Type ErrorType::get(Type originalType) {
  assert(originalType);

  auto originalProperties = originalType->getRecursiveProperties();
  auto arena = getArena(originalProperties);

  auto &ctx = originalType->getASTContext();
  auto &entry = ctx.getImpl().getArena(arena).ErrorTypesWithOriginal[originalType];
  if (entry) return entry;

  void *mem = ctx.Allocate(sizeof(ErrorType) + sizeof(Type),
                           alignof(ErrorType), arena);
  RecursiveTypeProperties properties = RecursiveTypeProperties::HasError;
  if (originalProperties.hasTypeVariable())
    properties |= RecursiveTypeProperties::HasTypeVariable;
  return entry = new (mem) ErrorType(ctx, originalType, properties);
}

BuiltinIntegerType *BuiltinIntegerType::get(BuiltinIntegerWidth BitWidth,
                                            const ASTContext &C) {
  assert(!BitWidth.isArbitraryWidth());
  BuiltinIntegerType *&Result = C.getImpl().IntegerTypes[BitWidth];
  if (Result == nullptr)
    Result = new (C, AllocationArena::Permanent) BuiltinIntegerType(BitWidth,C);
  return Result;
}

BuiltinVectorType *BuiltinVectorType::get(const ASTContext &context,
                                          Type elementType,
                                          unsigned numElements) {
  llvm::FoldingSetNodeID id;
  BuiltinVectorType::Profile(id, elementType, numElements);

  void *insertPos;
  if (BuiltinVectorType *vecType
        = context.getImpl().BuiltinVectorTypes.FindNodeOrInsertPos(id, insertPos))
    return vecType;

  assert(elementType->isCanonical() && "Non-canonical builtin vector?");
  BuiltinVectorType *vecTy
    = new (context, AllocationArena::Permanent)
       BuiltinVectorType(context, elementType, numElements);
  context.getImpl().BuiltinVectorTypes.InsertNode(vecTy, insertPos);
  return vecTy;
}

ParenType *ParenType::get(const ASTContext &C, Type underlying,
                          ParameterTypeFlags fl) {
  if (fl.isInOut())
    assert(!underlying->is<InOutType>() && "caller did not pass a base type");
  if (underlying->is<InOutType>())
    assert(fl.isInOut() && "caller did not set flags correctly");
  
  auto properties = underlying->getRecursiveProperties();
  auto arena = getArena(properties);
  ParenType *&Result =
      C.getImpl().getArena(arena).ParenTypes[{underlying, fl.toRaw()}];
  if (Result == nullptr) {
    Result = new (C, arena) ParenType(underlying,
                                      properties, fl);
  }
  return Result;
}

CanTupleType TupleType::getEmpty(const ASTContext &C) {
  return cast<TupleType>(CanType(C.TheEmptyTupleType));
}

void TupleType::Profile(llvm::FoldingSetNodeID &ID,
                        ArrayRef<TupleTypeElt> Fields) {
  ID.AddInteger(Fields.size());
  for (const TupleTypeElt &Elt : Fields) {
    ID.AddPointer(Elt.Name.get());
    ID.AddPointer(Elt.getType().getPointer());
    ID.AddInteger(Elt.Flags.toRaw());
  }
}

/// getTupleType - Return the uniqued tuple type with the specified elements.
Type TupleType::get(ArrayRef<TupleTypeElt> Fields, const ASTContext &C) {
  if (Fields.size() == 1 && !Fields[0].isVararg() && !Fields[0].hasName())
    return ParenType::get(C, Fields[0].getRawType(),
                          Fields[0].getParameterFlags());

  RecursiveTypeProperties properties;
  bool hasElementWithOwnership = false;
  for (const TupleTypeElt &Elt : Fields) {
    auto eltTy = Elt.getType();
    if (!eltTy) continue;
    
    properties |= eltTy->getRecursiveProperties();
    // Recur into paren types and canonicalized paren types.  'inout' in nested
    // non-paren tuples are malformed and will be diagnosed later.
    if (auto *TTy = Elt.getType()->getAs<TupleType>()) {
      if (TTy->getNumElements() == 1)
        hasElementWithOwnership |= TTy->hasElementWithOwnership();
    } else if (auto *Pty = dyn_cast<ParenType>(Elt.getType().getPointer())) {
      hasElementWithOwnership |= (Pty->getParameterFlags().getValueOwnership() !=
                                  ValueOwnership::Default);
    } else {
      hasElementWithOwnership |= (Elt.getParameterFlags().getValueOwnership() !=
                                  ValueOwnership::Default);
    }
  }

  auto arena = getArena(properties);

  void *InsertPos = nullptr;
  // Check to see if we've already seen this tuple before.
  llvm::FoldingSetNodeID ID;
  TupleType::Profile(ID, Fields);

  if (TupleType *TT
        = C.getImpl().getArena(arena).TupleTypes.FindNodeOrInsertPos(ID,InsertPos))
    return TT;

  bool IsCanonical = true;   // All canonical elts means this is canonical.
  for (const TupleTypeElt &Elt : Fields) {
    if (Elt.getType().isNull() || !Elt.getType()->isCanonical()) {
      IsCanonical = false;
      break;
    }
  }

  // TupleType will copy the fields list into ASTContext owned memory.
  void *mem = C.Allocate(sizeof(TupleType) +
                         sizeof(TupleTypeElt) * Fields.size(),
                         alignof(TupleType), arena);
  auto New = new (mem) TupleType(Fields, IsCanonical ? &C : nullptr, properties,
                                 hasElementWithOwnership);
  C.getImpl().getArena(arena).TupleTypes.InsertNode(New, InsertPos);
  return New;
}

TupleTypeElt::TupleTypeElt(Type ty, Identifier name,
                           ParameterTypeFlags fl)
  : Name(name), ElementType(ty), Flags(fl) {
  if (fl.isInOut())
    assert(!ty->is<InOutType>() && "caller did not pass a base type");
  if (ty->is<InOutType>())
    assert(fl.isInOut() && "caller did not set flags correctly");
}

Type TupleTypeElt::getType() const {
  if (Flags.isInOut()) return InOutType::get(ElementType);
  return ElementType;
}

Type AnyFunctionType::Param::getOldType() const {
  if (Flags.isInOut()) return InOutType::get(Ty);
  return Ty;
}

AnyFunctionType::Param swift::computeSelfParam(AbstractFunctionDecl *AFD,
                                               bool isInitializingCtor,
                                               bool wantDynamicSelf) {
  auto *dc = AFD->getDeclContext();
  auto &Ctx = dc->getASTContext();
  
  // Determine the type of the container.
  auto containerTy = dc->getDeclaredInterfaceType();
  if (!containerTy || containerTy->hasError())
    return AnyFunctionType::Param(ErrorType::get(Ctx));

  // Determine the type of 'self' inside the container.
  auto selfTy = dc->getSelfInterfaceType();
  if (!selfTy || selfTy->hasError())
    return AnyFunctionType::Param(ErrorType::get(Ctx));

  bool isStatic = false;
  SelfAccessKind selfAccess = SelfAccessKind::NonMutating;
  bool isDynamicSelf = false;

  if (auto *FD = dyn_cast<FuncDecl>(AFD)) {
    isStatic = FD->isStatic();
    selfAccess = FD->getSelfAccessKind();

    // Methods returning 'Self' have a dynamic 'self'.
    //
    // FIXME: All methods of non-final classes should have this.
    if (wantDynamicSelf && FD->hasDynamicSelf())
      isDynamicSelf = true;
  } else if (auto *CD = dyn_cast<ConstructorDecl>(AFD)) {
    if (isInitializingCtor) {
      // initializing constructors of value types always have an implicitly
      // inout self.
      selfAccess = SelfAccessKind::Mutating;
    } else {
      // allocating constructors have metatype 'self'.
      isStatic = true;
    }

    // Convenience initializers have a dynamic 'self' in '-swift-version 5'.
    if (Ctx.isSwiftVersionAtLeast(5)) {
      if (wantDynamicSelf && CD->isConvenienceInit())
        if (auto *classDecl = selfTy->getClassOrBoundGenericClass())
          if (!classDecl->isFinal())
            isDynamicSelf = true;
    }
  } else if (isa<DestructorDecl>(AFD)) {
    // Destructors only correctly appear on classes today. (If move-only types
    // have destructors, they probably would want to consume self.)
    // Note that we can't assert(containerTy->hasReferenceSemantics()) here
    // since incorrect or incomplete code could have deinit decls in invalid
    // contexts, and we need to recover gracefully in those cases.
  }

  if (isDynamicSelf)
    selfTy = DynamicSelfType::get(selfTy, Ctx);

  // 'static' functions have 'self' of type metatype<T>.
  if (isStatic)
    return AnyFunctionType::Param(MetatypeType::get(selfTy, Ctx));

  // Reference types have 'self' of type T.
  if (containerTy->hasReferenceSemantics())
    return AnyFunctionType::Param(selfTy);

  auto flags = ParameterTypeFlags();
  switch (selfAccess) {
  case SelfAccessKind::__Consuming:
    flags = flags.withOwned(true);
    break;
  case SelfAccessKind::Mutating:
    flags = flags.withInOut(true);
    break;
  case SelfAccessKind::NonMutating:
    // The default flagless state.
    break;
  }

  return AnyFunctionType::Param(selfTy, Identifier(), flags);
}

void UnboundGenericType::Profile(llvm::FoldingSetNodeID &ID,
                                 GenericTypeDecl *TheDecl, Type Parent) {
  ID.AddPointer(TheDecl);
  ID.AddPointer(Parent.getPointer());
}

UnboundGenericType *UnboundGenericType::
get(GenericTypeDecl *TheDecl, Type Parent, const ASTContext &C) {
  llvm::FoldingSetNodeID ID;
  UnboundGenericType::Profile(ID, TheDecl, Parent);
  void *InsertPos = nullptr;
  RecursiveTypeProperties properties;
  if (Parent) properties |= Parent->getRecursiveProperties();
  auto arena = getArena(properties);

  if (auto unbound = C.getImpl().getArena(arena).UnboundGenericTypes
                        .FindNodeOrInsertPos(ID, InsertPos))
    return unbound;

  auto result = new (C, arena) UnboundGenericType(TheDecl, Parent, C,
                                                  properties);
  C.getImpl().getArena(arena).UnboundGenericTypes.InsertNode(result, InsertPos);
  return result;
}

void BoundGenericType::Profile(llvm::FoldingSetNodeID &ID,
                               NominalTypeDecl *TheDecl, Type Parent,
                               ArrayRef<Type> GenericArgs) {
  ID.AddPointer(TheDecl);
  ID.AddPointer(Parent.getPointer());
  ID.AddInteger(GenericArgs.size());
  for (Type Arg : GenericArgs) {
    ID.AddPointer(Arg.getPointer());
  }
}

BoundGenericType::BoundGenericType(TypeKind theKind,
                                   NominalTypeDecl *theDecl,
                                   Type parent,
                                   ArrayRef<Type> genericArgs,
                                   const ASTContext *context,
                                   RecursiveTypeProperties properties)
    : NominalOrBoundGenericNominalType(theDecl, parent, theKind, context,
                                       properties) {
  Bits.BoundGenericType.GenericArgCount = genericArgs.size();
  // Subtypes are required to provide storage for the generic arguments
  std::uninitialized_copy(genericArgs.begin(), genericArgs.end(),
                          getTrailingObjectsPointer());
}

BoundGenericType *BoundGenericType::get(NominalTypeDecl *TheDecl,
                                        Type Parent,
                                        ArrayRef<Type> GenericArgs) {
  assert(TheDecl->getGenericParams() && "must be a generic type decl");
  assert((!Parent || Parent->is<NominalType>() ||
          Parent->is<BoundGenericType>() ||
          Parent->is<UnboundGenericType>()) &&
         "parent must be a nominal type");

  ASTContext &C = TheDecl->getDeclContext()->getASTContext();
  llvm::FoldingSetNodeID ID;
  BoundGenericType::Profile(ID, TheDecl, Parent, GenericArgs);
  RecursiveTypeProperties properties;
  if (Parent) properties |= Parent->getRecursiveProperties();
  for (Type Arg : GenericArgs) {
    properties |= Arg->getRecursiveProperties();
  }

  auto arena = getArena(properties);

  void *InsertPos = nullptr;
  if (BoundGenericType *BGT =
        C.getImpl().getArena(arena).BoundGenericTypes.FindNodeOrInsertPos(ID,
                                                                     InsertPos))
    return BGT;

  bool IsCanonical = !Parent || Parent->isCanonical();
  if (IsCanonical) {
    for (Type Arg : GenericArgs) {
      if (!Arg->isCanonical()) {
        IsCanonical = false;
        break;
      }
    }
  }

  BoundGenericType *newType;
  if (auto theClass = dyn_cast<ClassDecl>(TheDecl)) {
    auto sz = BoundGenericClassType::totalSizeToAlloc<Type>(GenericArgs.size());
    auto mem = C.Allocate(sz, alignof(BoundGenericClassType), arena);
    newType = new (mem) BoundGenericClassType(
        theClass, Parent, GenericArgs, IsCanonical ? &C : nullptr, properties);
  } else if (auto theStruct = dyn_cast<StructDecl>(TheDecl)) {
    auto sz =BoundGenericStructType::totalSizeToAlloc<Type>(GenericArgs.size());
    auto mem = C.Allocate(sz, alignof(BoundGenericStructType), arena);
    newType = new (mem) BoundGenericStructType(
        theStruct, Parent, GenericArgs, IsCanonical ? &C : nullptr, properties);
  } else if (auto theEnum = dyn_cast<EnumDecl>(TheDecl)) {
    auto sz = BoundGenericEnumType::totalSizeToAlloc<Type>(GenericArgs.size());
    auto mem = C.Allocate(sz, alignof(BoundGenericEnumType), arena);
    newType = new (mem) BoundGenericEnumType(
        theEnum, Parent, GenericArgs, IsCanonical ? &C : nullptr, properties);
  } else {
    llvm_unreachable("Unhandled NominalTypeDecl");
  }
  C.getImpl().getArena(arena).BoundGenericTypes.InsertNode(newType, InsertPos);

  return newType;
}

NominalType *NominalType::get(NominalTypeDecl *D, Type Parent, const ASTContext &C) {
  assert((isa<ProtocolDecl>(D) || !D->getGenericParams()) &&
         "must be a non-generic type decl");
  assert((!Parent || Parent->is<NominalType>() ||
          Parent->is<BoundGenericType>() ||
          Parent->is<UnboundGenericType>()) &&
         "parent must be a nominal type");

  switch (D->getKind()) {
  case DeclKind::Enum:
    return EnumType::get(cast<EnumDecl>(D), Parent, C);
  case DeclKind::Struct:
    return StructType::get(cast<StructDecl>(D), Parent, C);
  case DeclKind::Class:
    return ClassType::get(cast<ClassDecl>(D), Parent, C);
  case DeclKind::Protocol: {
    return ProtocolType::get(cast<ProtocolDecl>(D), Parent, C);
  }

  default:
    llvm_unreachable("Not a nominal declaration!");
  }
}

EnumType::EnumType(EnumDecl *TheDecl, Type Parent, const ASTContext &C,
                     RecursiveTypeProperties properties)
  : NominalType(TypeKind::Enum, &C, TheDecl, Parent, properties) { }

EnumType *EnumType::get(EnumDecl *D, Type Parent, const ASTContext &C) {
  llvm::FoldingSetNodeID id;
  EnumType::Profile(id, D, Parent);

  RecursiveTypeProperties properties;
  if (Parent) properties |= Parent->getRecursiveProperties();
  auto arena = getArena(properties);

  void *insertPos = nullptr;
  if (auto enumTy
        = C.getImpl().getArena(arena).EnumTypes.FindNodeOrInsertPos(id, insertPos))
    return enumTy;

  auto enumTy = new (C, arena) EnumType(D, Parent, C, properties);
  C.getImpl().getArena(arena).EnumTypes.InsertNode(enumTy, insertPos);
  return enumTy;
}

void EnumType::Profile(llvm::FoldingSetNodeID &ID, EnumDecl *D, Type Parent) {
  ID.AddPointer(D);
  ID.AddPointer(Parent.getPointer());
}

StructType::StructType(StructDecl *TheDecl, Type Parent, const ASTContext &C,
                       RecursiveTypeProperties properties)
  : NominalType(TypeKind::Struct, &C, TheDecl, Parent, properties) { }

StructType *StructType::get(StructDecl *D, Type Parent, const ASTContext &C) {
  llvm::FoldingSetNodeID id;
  StructType::Profile(id, D, Parent);

  RecursiveTypeProperties properties;
  if (Parent) properties |= Parent->getRecursiveProperties();
  auto arena = getArena(properties);

  void *insertPos = nullptr;
  if (auto structTy
        = C.getImpl().getArena(arena).StructTypes.FindNodeOrInsertPos(id, insertPos))
    return structTy;

  auto structTy = new (C, arena) StructType(D, Parent, C, properties);
  C.getImpl().getArena(arena).StructTypes.InsertNode(structTy, insertPos);
  return structTy;
}

void StructType::Profile(llvm::FoldingSetNodeID &ID, StructDecl *D, Type Parent) {
  ID.AddPointer(D);
  ID.AddPointer(Parent.getPointer());
}

ClassType::ClassType(ClassDecl *TheDecl, Type Parent, const ASTContext &C,
                     RecursiveTypeProperties properties)
  : NominalType(TypeKind::Class, &C, TheDecl, Parent, properties) { }

ClassType *ClassType::get(ClassDecl *D, Type Parent, const ASTContext &C) {
  llvm::FoldingSetNodeID id;
  ClassType::Profile(id, D, Parent);

  RecursiveTypeProperties properties;
  if (Parent) properties |= Parent->getRecursiveProperties();
  auto arena = getArena(properties);

  void *insertPos = nullptr;
  if (auto classTy
        = C.getImpl().getArena(arena).ClassTypes.FindNodeOrInsertPos(id, insertPos))
    return classTy;

  auto classTy = new (C, arena) ClassType(D, Parent, C, properties);
  C.getImpl().getArena(arena).ClassTypes.InsertNode(classTy, insertPos);
  return classTy;
}

void ClassType::Profile(llvm::FoldingSetNodeID &ID, ClassDecl *D, Type Parent) {
  ID.AddPointer(D);
  ID.AddPointer(Parent.getPointer());
}

ProtocolCompositionType *
ProtocolCompositionType::build(const ASTContext &C, ArrayRef<Type> Members,
                               bool HasExplicitAnyObject) {
  // Check to see if we've already seen this protocol composition before.
  void *InsertPos = nullptr;
  llvm::FoldingSetNodeID ID;
  ProtocolCompositionType::Profile(ID, Members, HasExplicitAnyObject);

  bool isCanonical = true;
  RecursiveTypeProperties properties;
  for (Type t : Members) {
    if (!t->isCanonical())
      isCanonical = false;
    properties |= t->getRecursiveProperties();
  }

  // Create a new protocol composition type.
  auto arena = getArena(properties);

  if (auto compTy
      = C.getImpl().getArena(arena).ProtocolCompositionTypes
          .FindNodeOrInsertPos(ID, InsertPos))
    return compTy;

  // Use trailing objects for member type storage
  auto size = totalSizeToAlloc<Type>(Members.size());
  auto mem = C.Allocate(size, alignof(ProtocolCompositionType), arena);
  auto compTy = new (mem) ProtocolCompositionType(isCanonical ? &C : nullptr,
                                                  Members,
                                                  HasExplicitAnyObject,
                                                  properties);
  C.getImpl().getArena(arena).ProtocolCompositionTypes.InsertNode(compTy, InsertPos);
  return compTy;
}

ReferenceStorageType *ReferenceStorageType::get(Type T,
                                                ReferenceOwnership ownership,
                                                const ASTContext &C) {
  assert(!T->hasTypeVariable()); // not meaningful in type-checker
  switch (optionalityOf(ownership)) {
  case ReferenceOwnershipOptionality::Disallowed:
    assert(!T->getOptionalObjectType() && "optional type is disallowed");
    break;
  case ReferenceOwnershipOptionality::Allowed:
    break;
  case ReferenceOwnershipOptionality::Required:
    assert(T->getOptionalObjectType() && "optional type is required");
    break;
  }

  auto properties = T->getRecursiveProperties();
  auto arena = getArena(properties);

  auto key = uintptr_t(T.getPointer()) | unsigned(ownership);
  auto &entry = C.getImpl().getArena(arena).ReferenceStorageTypes[key];
  if (entry) return entry;

  switch (ownership) {
  case ReferenceOwnership::Strong:
    llvm_unreachable("strong ownership does not use ReferenceStorageType");
#define REF_STORAGE(Name, ...) \
  case ReferenceOwnership::Name: \
    return entry = new (C, arena) \
      Name##StorageType(T, T->isCanonical() ? &C : nullptr, properties);
#include "swift/AST/ReferenceStorage.def"
  }
  llvm_unreachable("bad ownership");
}

AnyMetatypeType::AnyMetatypeType(TypeKind kind, const ASTContext *C,
                                 RecursiveTypeProperties properties,
                                 Type instanceType,
                                 Optional<MetatypeRepresentation> repr)
    : TypeBase(kind, C, properties), InstanceType(instanceType) {
  if (repr) {
    Bits.AnyMetatypeType.Representation = static_cast<char>(*repr) + 1;
  } else {
    Bits.AnyMetatypeType.Representation = 0;
  }
}

MetatypeType *MetatypeType::get(Type T, Optional<MetatypeRepresentation> Repr,
                                const ASTContext &Ctx) {
  auto properties = T->getRecursiveProperties();
  auto arena = getArena(properties);

  char reprKey;
  if (Repr.hasValue())
    reprKey = static_cast<char>(*Repr) + 1;
  else
    reprKey = 0;

  MetatypeType *&Entry = Ctx.getImpl().getArena(arena).MetatypeTypes[{T, reprKey}];
  if (Entry) return Entry;

  return Entry = new (Ctx, arena) MetatypeType(
             T, T->isCanonical() ? &Ctx : nullptr, properties, Repr);
}

MetatypeType::MetatypeType(Type T, const ASTContext *C,
                           RecursiveTypeProperties properties,
                           Optional<MetatypeRepresentation> repr)
  : AnyMetatypeType(TypeKind::Metatype, C, properties, T, repr) {
}

ExistentialMetatypeType *
ExistentialMetatypeType::get(Type T, Optional<MetatypeRepresentation> repr,
                             const ASTContext &ctx) {
  auto properties = T->getRecursiveProperties();
  auto arena = getArena(properties);

  char reprKey;
  if (repr.hasValue())
    reprKey = static_cast<char>(*repr) + 1;
  else
    reprKey = 0;

  auto &entry = ctx.getImpl().getArena(arena).ExistentialMetatypeTypes[{T, reprKey}];
  if (entry) return entry;

  return entry = new (ctx, arena) ExistentialMetatypeType(
             T, T->isCanonical() ? &ctx : nullptr, properties, repr);
}

ExistentialMetatypeType::ExistentialMetatypeType(Type T,
                                                 const ASTContext *C,
                                       RecursiveTypeProperties properties,
                                       Optional<MetatypeRepresentation> repr)
  : AnyMetatypeType(TypeKind::ExistentialMetatype, C, properties, T, repr) {
  if (repr) {
    assert(*repr != MetatypeRepresentation::Thin &&
           "creating a thin existential metatype?");
    assert(getASTContext().LangOpts.EnableObjCInterop ||
           *repr != MetatypeRepresentation::ObjC);
  }
}

ModuleType *ModuleType::get(ModuleDecl *M) {
  ASTContext &C = M->getASTContext();

  ModuleType *&Entry = C.getImpl().ModuleTypes[M];
  if (Entry) return Entry;

  return Entry = new (C, AllocationArena::Permanent) ModuleType(M, C);
}

DynamicSelfType *DynamicSelfType::get(Type selfType, const ASTContext &ctx) {
  assert(selfType->isMaterializable()
         && "non-materializable dynamic self?");
  
  auto properties = selfType->getRecursiveProperties();
  auto arena = getArena(properties);

  auto &dynamicSelfTypes = ctx.getImpl().getArena(arena).DynamicSelfTypes;
  auto known = dynamicSelfTypes.find(selfType);
  if (known != dynamicSelfTypes.end())
    return known->second;

  auto result = new (ctx, arena) DynamicSelfType(selfType, ctx, properties);
  dynamicSelfTypes.insert({selfType, result});
  return result;
}

static RecursiveTypeProperties
getFunctionRecursiveProperties(ArrayRef<AnyFunctionType::Param> params,
                               Type result) {
  RecursiveTypeProperties properties;
  for (auto param : params)
    properties |= param.getPlainType()->getRecursiveProperties();
  properties |= result->getRecursiveProperties();
  properties &= ~RecursiveTypeProperties::IsLValue;
  return properties;
}

static bool
isFunctionTypeCanonical(ArrayRef<AnyFunctionType::Param> params,
                        Type result) {
  for (auto param : params) {
    if (!param.getPlainType()->isCanonical())
      return false;
  }

  return result->isCanonical();
}

// For now, generic function types cannot be dependent (in fact,
// they erase dependence) or contain type variables, and they're
// always materializable.
static RecursiveTypeProperties
getGenericFunctionRecursiveProperties(ArrayRef<AnyFunctionType::Param> params,
                                      Type result) {
  static_assert(RecursiveTypeProperties::BitWidth == 10,
                "revisit this if you add new recursive type properties");
  RecursiveTypeProperties properties;

  for (auto param : params) {
    if (param.getPlainType()->getRecursiveProperties().hasError())
      properties |= RecursiveTypeProperties::HasError;
  }

  if (result->getRecursiveProperties().hasDynamicSelf())
    properties |= RecursiveTypeProperties::HasDynamicSelf;
  if (result->getRecursiveProperties().hasError())
    properties |= RecursiveTypeProperties::HasError;

  return properties;
}

static bool
isGenericFunctionTypeCanonical(GenericSignature *sig,
                               ArrayRef<AnyFunctionType::Param> params,
                               Type result) {
  if (!sig->isCanonical())
    return false;

  for (auto param : params) {
    if (!sig->isCanonicalTypeInContext(param.getPlainType()))
      return false;
  }

  return sig->isCanonicalTypeInContext(result);
}

AnyFunctionType *AnyFunctionType::withExtInfo(ExtInfo info) const {
  if (isa<FunctionType>(this))
    return FunctionType::get(getParams(), getResult(), info);

  auto *genFnTy = cast<GenericFunctionType>(this);
  return GenericFunctionType::get(genFnTy->getGenericSignature(),
                                  getParams(), getResult(), info);
}

void AnyFunctionType::decomposeInput(
    Type type, SmallVectorImpl<AnyFunctionType::Param> &result) {
  switch (type->getKind()) {
  case TypeKind::Tuple: {
    auto tupleTy = cast<TupleType>(type.getPointer());
    for (auto &elt : tupleTy->getElements()) {
      result.emplace_back((elt.isVararg()
                           ? elt.getVarargBaseTy()
                           : elt.getRawType()),
                          elt.getName(),
                          elt.getParameterFlags());
    }
    return;
  }
      
  case TypeKind::Paren: {
    auto pty = cast<ParenType>(type.getPointer());
    result.emplace_back(pty->getUnderlyingType()->getInOutObjectType(),
                        Identifier(),
                        pty->getParameterFlags());
    return;
  }
      
  default:
    result.emplace_back(type->getInOutObjectType(), Identifier(),
                        ParameterTypeFlags::fromParameterType(
<<<<<<< HEAD
                          // SWIFT_ENABLE_TENSORFLOW
                          type, false, ValueOwnership::Default,
                          /*nonDifferentiable*/ false));
=======
                          type, false, false, ValueOwnership::Default));
>>>>>>> a820992c
    return;
  }
}

Type AnyFunctionType::Param::getParameterType(bool forCanonical,
                                              ASTContext *ctx) const {
  Type type = getPlainType();
  if (isVariadic()) {
    if (!ctx) ctx = &type->getASTContext();
    auto arrayDecl = ctx->getArrayDecl();
    if (!arrayDecl)
      type = ErrorType::get(*ctx);
    else if (forCanonical)
      type = BoundGenericType::get(arrayDecl, Type(), {type});
    else
      type = ArraySliceType::get(type);
  }
  return type;
}

Type AnyFunctionType::composeInput(ASTContext &ctx, ArrayRef<Param> params,
                                   bool canonicalVararg) {
  SmallVector<TupleTypeElt, 4> elements;
  for (const auto &param : params) {
    Type eltType = param.getParameterType(canonicalVararg, &ctx);
    elements.emplace_back(eltType, param.getLabel(),
                          param.getParameterFlags());
  }
  return TupleType::get(elements, ctx);
}

bool AnyFunctionType::equalParams(ArrayRef<AnyFunctionType::Param> a,
                                  ArrayRef<AnyFunctionType::Param> b) {
  if (a.size() != b.size())
    return false;

  for (unsigned i = 0, n = a.size(); i != n; ++i) {
    if (a[i] != b[i])
      return false;
  }

  return true;
}

bool AnyFunctionType::equalParams(CanParamArrayRef a, CanParamArrayRef b) {
  if (a.size() != b.size())
    return false;

  for (unsigned i = 0, n = a.size(); i != n; ++i) {
    if (a[i] != b[i])
      return false;
  }

  return true;
}

void AnyFunctionType::relabelParams(MutableArrayRef<Param> params,
                                    ArrayRef<Identifier> labels) {
  assert(params.size() == labels.size());
  for (auto i : indices(params)) {
    auto &param = params[i];
    param = AnyFunctionType::Param(param.getPlainType(),
                                   labels[i],
                                   param.getParameterFlags());
  }
}

static void profileParams(llvm::FoldingSetNodeID &ID,
                          ArrayRef<AnyFunctionType::Param> params) {
  ID.AddInteger(params.size());
  for (auto param : params) {
    ID.AddPointer(param.getLabel().get());
    ID.AddPointer(param.getPlainType().getPointer());
    ID.AddInteger(param.getParameterFlags().toRaw());
  }
}

void FunctionType::Profile(llvm::FoldingSetNodeID &ID,
                           ArrayRef<AnyFunctionType::Param> params,
                           Type result,
                           ExtInfo info) {
  profileParams(ID, params);
  ID.AddPointer(result.getPointer());
  ID.AddInteger(info.getFuncAttrKey());
}

FunctionType *FunctionType::get(ArrayRef<AnyFunctionType::Param> params,
                                Type result, ExtInfo info) {
  auto properties = getFunctionRecursiveProperties(params, result);
  auto arena = getArena(properties);

  llvm::FoldingSetNodeID id;
  FunctionType::Profile(id, params, result, info);

  const ASTContext &ctx = result->getASTContext();

  // Do we already have this generic function type?
  void *insertPos;
  if (auto funcTy =
        ctx.getImpl().getArena(arena).FunctionTypes.FindNodeOrInsertPos(id, insertPos)) {
    return funcTy;
  }

  void *mem = ctx.Allocate(sizeof(FunctionType) +
                             sizeof(AnyFunctionType::Param) * params.size(),
                           alignof(FunctionType), arena);

  bool isCanonical = isFunctionTypeCanonical(params, result);
  auto funcTy = new (mem) FunctionType(params, result, info,
                                       isCanonical ? &ctx : nullptr,
                                       properties);
  ctx.getImpl().getArena(arena).FunctionTypes.InsertNode(funcTy, insertPos);
  return funcTy;
}

// If the input and result types are canonical, then so is the result.
FunctionType::FunctionType(ArrayRef<AnyFunctionType::Param> params,
                           Type output, ExtInfo info,
                           const ASTContext *ctx,
                           RecursiveTypeProperties properties)
    : AnyFunctionType(TypeKind::Function, ctx,
                      output, properties, params.size(), info) {
  std::uninitialized_copy(params.begin(), params.end(),
                          getTrailingObjects<AnyFunctionType::Param>());
}

void GenericFunctionType::Profile(llvm::FoldingSetNodeID &ID,
                                  GenericSignature *sig,
                                  ArrayRef<AnyFunctionType::Param> params,
                                  Type result,
                                  ExtInfo info) {
  ID.AddPointer(sig);
  profileParams(ID, params);
  ID.AddPointer(result.getPointer());
  ID.AddInteger(info.getFuncAttrKey());
}

GenericFunctionType *GenericFunctionType::get(GenericSignature *sig,
                                              ArrayRef<Param> params,
                                              Type result,
                                              ExtInfo info) {
  assert(sig && "no generic signature for generic function type?!");
  assert(!result->hasTypeVariable());

  llvm::FoldingSetNodeID id;
  GenericFunctionType::Profile(id, sig, params, result, info);

  const ASTContext &ctx = result->getASTContext();

  // Do we already have this generic function type?
  void *insertPos;
  if (auto result
        = ctx.getImpl().GenericFunctionTypes.FindNodeOrInsertPos(id, insertPos)) {
    return result;
  }

  // We have to construct this generic function type. Determine whether
  // it's canonical.  Unfortunately, isCanonicalTypeInContext can cause
  // new GenericFunctionTypes to be created and thus invalidate our insertion
  // point.
  bool isCanonical = isGenericFunctionTypeCanonical(sig, params, result);

  if (auto funcTy
        = ctx.getImpl().GenericFunctionTypes.FindNodeOrInsertPos(id, insertPos)) {
    return funcTy;
  }
  
  void *mem = ctx.Allocate(sizeof(GenericFunctionType) +
                             sizeof(AnyFunctionType::Param) * params.size(),
                           alignof(GenericFunctionType));

  auto properties = getGenericFunctionRecursiveProperties(params, result);
  auto funcTy = new (mem) GenericFunctionType(sig, params, result, info,
                                              isCanonical ? &ctx : nullptr,
                                              properties);

  ctx.getImpl().GenericFunctionTypes.InsertNode(funcTy, insertPos);
  return funcTy;
}

GenericFunctionType::GenericFunctionType(
                       GenericSignature *sig,
                       ArrayRef<AnyFunctionType::Param> params,
                       Type result,
                       ExtInfo info,
                       const ASTContext *ctx,
                       RecursiveTypeProperties properties)
  : AnyFunctionType(TypeKind::GenericFunction, ctx, result,
                    properties, params.size(), info), Signature(sig) {
  std::uninitialized_copy(params.begin(), params.end(),
                          getTrailingObjects<AnyFunctionType::Param>());
}

GenericTypeParamType *GenericTypeParamType::get(unsigned depth, unsigned index,
                                                const ASTContext &ctx) {
  auto known = ctx.getImpl().GenericParamTypes.find({ depth, index });
  if (known != ctx.getImpl().GenericParamTypes.end())
    return known->second;

  auto result = new (ctx, AllocationArena::Permanent)
                  GenericTypeParamType(depth, index, ctx);
  ctx.getImpl().GenericParamTypes[{depth, index}] = result;
  return result;
}

TypeArrayView<GenericTypeParamType>
GenericFunctionType::getGenericParams() const {
  return Signature->getGenericParams();
}

/// Retrieve the requirements of this polymorphic function type.
ArrayRef<Requirement> GenericFunctionType::getRequirements() const {
  return Signature->getRequirements();
}

void SILFunctionType::Profile(llvm::FoldingSetNodeID &id,
                              GenericSignature *genericParams,
                              ExtInfo info,
                              SILCoroutineKind coroutineKind,
                              ParameterConvention calleeConvention,
                              ArrayRef<SILParameterInfo> params,
                              ArrayRef<SILYieldInfo> yields,
                              ArrayRef<SILResultInfo> results,
                              Optional<SILResultInfo> errorResult,
                              Optional<ProtocolConformanceRef> conformance) {
  id.AddPointer(genericParams);
  id.AddInteger(info.getFuncAttrKey());
  id.AddInteger(unsigned(coroutineKind));
  id.AddInteger(unsigned(calleeConvention));
  id.AddInteger(params.size());
  for (auto param : params)
    param.profile(id);
  id.AddInteger(yields.size());
  for (auto yield : yields)
    yield.profile(id);
  id.AddInteger(results.size());
  for (auto result : results)
    result.profile(id);

  // Just allow the profile length to implicitly distinguish the
  // presence of an error result.
  if (errorResult) errorResult->profile(id);
  if (conformance)
    id.AddPointer(conformance->getRequirement());
}

SILFunctionType::SILFunctionType(GenericSignature *genericSig, ExtInfo ext,
                                 SILCoroutineKind coroutineKind,
                                 ParameterConvention calleeConvention,
                                 ArrayRef<SILParameterInfo> params,
                                 ArrayRef<SILYieldInfo> yields,
                                 ArrayRef<SILResultInfo> normalResults,
                                 Optional<SILResultInfo> errorResult,
                                 const ASTContext &ctx,
                                 RecursiveTypeProperties properties,
                      Optional<ProtocolConformanceRef> witnessMethodConformance)
    : TypeBase(TypeKind::SILFunction, &ctx, properties),
      GenericSig(genericSig),
      WitnessMethodConformance(witnessMethodConformance) {

  Bits.SILFunctionType.HasErrorResult = errorResult.hasValue();
  Bits.SILFunctionType.ExtInfo = ext.Bits;
  // The use of both assert() and static_assert() below is intentional.
  assert(Bits.SILFunctionType.ExtInfo == ext.Bits && "Bits were dropped!");
  static_assert(ExtInfo::NumMaskBits == NumSILExtInfoBits,
                "ExtInfo and SILFunctionTypeBitfields must agree on bit size");
  Bits.SILFunctionType.CoroutineKind = unsigned(coroutineKind);
  NumParameters = params.size();
  if (coroutineKind == SILCoroutineKind::None) {
    assert(yields.empty());
    NumAnyResults = normalResults.size();
    NumAnyIndirectFormalResults =
      std::count_if(normalResults.begin(), normalResults.end(),
                    [](const SILResultInfo &resultInfo) {
                      return resultInfo.isFormalIndirect();
                    });
    memcpy(getMutableResults().data(), normalResults.data(),
           normalResults.size() * sizeof(SILResultInfo));
  } else {
    assert(normalResults.empty());    
    NumAnyResults = yields.size();
    NumAnyIndirectFormalResults = 0; // unused
    memcpy(getMutableYields().data(), yields.data(),
           yields.size() * sizeof(SILYieldInfo));
  }

  assert(!isIndirectFormalParameter(calleeConvention));
  Bits.SILFunctionType.CalleeConvention = unsigned(calleeConvention);

  memcpy(getMutableParameters().data(), params.data(),
         params.size() * sizeof(SILParameterInfo));
  if (errorResult)
    getMutableErrorResult() = *errorResult;

  if (hasResultCache()) {
    getMutableFormalResultsCache() = CanType();
    getMutableAllResultsCache() = CanType();
  }
#ifndef NDEBUG
  if (ext.getRepresentation() == Representation::WitnessMethod)
    assert(WitnessMethodConformance &&
           "witness_method SIL function without a conformance");
  else
    assert(!WitnessMethodConformance &&
           "non-witness_method SIL function with a conformance");

  // Make sure the interface types are sane.
  if (genericSig) {
    for (auto gparam : genericSig->getGenericParams()) {
      (void)gparam;
      assert(gparam->isCanonical() && "generic signature is not canonicalized");
    }

    for (auto param : getParameters()) {
      (void)param;
      assert(!param.getType()->hasError()
             && "interface type of parameter should not contain error types");
      assert(!param.getType()->hasArchetype()
             && "interface type of parameter should not contain context archetypes");
    }
    for (auto result : getResults()) {
      (void)result;
      assert(!result.getType()->hasError()
             && "interface type of result should not contain error types");
      assert(!result.getType()->hasArchetype()
             && "interface type of result should not contain context archetypes");
    }
    for (auto yield : getYields()) {
      (void)yield;
      assert(!yield.getType()->hasError()
             && "interface type of yield should not contain error types");
      assert(!yield.getType()->hasArchetype()
             && "interface type of yield should not contain context archetypes");
    }
    if (hasErrorResult()) {
      assert(!getErrorResult().getType()->hasError()
             && "interface type of result should not contain error types");
      assert(!getErrorResult().getType()->hasArchetype()
             && "interface type of result should not contain context archetypes");
    }
  }
  for (auto result : getResults()) {
    (void)result;
    if (auto *FnType = result.getType()->getAs<SILFunctionType>()) {
      assert(!FnType->isNoEscape() &&
             "Cannot return an @noescape function type");
    }
  }
#endif
}

CanSILBlockStorageType SILBlockStorageType::get(CanType captureType) {
  ASTContext &ctx = captureType->getASTContext();
  auto found = ctx.getImpl().SILBlockStorageTypes.find(captureType);
  if (found != ctx.getImpl().SILBlockStorageTypes.end())
    return CanSILBlockStorageType(found->second);
  
  void *mem = ctx.Allocate(sizeof(SILBlockStorageType),
                           alignof(SILBlockStorageType));
  
  SILBlockStorageType *storageTy = new (mem) SILBlockStorageType(captureType);
  ctx.getImpl().SILBlockStorageTypes.insert({captureType, storageTy});
  return CanSILBlockStorageType(storageTy);
}

CanSILFunctionType SILFunctionType::get(GenericSignature *genericSig,
                                        ExtInfo ext,
                                        SILCoroutineKind coroutineKind,
                                        ParameterConvention callee,
                                        ArrayRef<SILParameterInfo> params,
                                        ArrayRef<SILYieldInfo> yields,
                                        ArrayRef<SILResultInfo> normalResults,
                                        Optional<SILResultInfo> errorResult,
                                        const ASTContext &ctx,
                    Optional<ProtocolConformanceRef> witnessMethodConformance) {
  assert(coroutineKind == SILCoroutineKind::None || normalResults.empty());
  assert(coroutineKind != SILCoroutineKind::None || yields.empty());
  assert(!ext.isPseudogeneric() || genericSig);

  llvm::FoldingSetNodeID id;
  SILFunctionType::Profile(id, genericSig, ext, coroutineKind, callee, params,
                           yields, normalResults, errorResult,
                           witnessMethodConformance);

  // Do we already have this generic function type?
  void *insertPos;
  if (auto result
        = ctx.getImpl().SILFunctionTypes.FindNodeOrInsertPos(id, insertPos))
    return CanSILFunctionType(result);

  // All SILFunctionTypes are canonical.

  // Allocate storage for the object.
  size_t bytes = sizeof(SILFunctionType)
                 + sizeof(SILParameterInfo) * params.size()
                 + sizeof(SILYieldInfo) * yields.size()
                 + sizeof(SILResultInfo) * normalResults.size()
                 + (errorResult ? sizeof(SILResultInfo) : 0)
                 + (normalResults.size() > 1 ? sizeof(CanType) * 2 : 0);
  void *mem = ctx.Allocate(bytes, alignof(SILFunctionType));

  RecursiveTypeProperties properties;
  static_assert(RecursiveTypeProperties::BitWidth == 10,
                "revisit this if you add new recursive type properties");
  for (auto &param : params)
    properties |= param.getType()->getRecursiveProperties();
  for (auto &yield : yields)
    properties |= yield.getType()->getRecursiveProperties();
  for (auto &result : normalResults)
    properties |= result.getType()->getRecursiveProperties();
  if (errorResult)
    properties |= errorResult->getType()->getRecursiveProperties();

  // FIXME: If we ever have first-class polymorphic values, we'll need to
  // revisit this.
  if (genericSig) {
    properties.removeHasTypeParameter();
    properties.removeHasDependentMember();
  }

  auto fnType =
      new (mem) SILFunctionType(genericSig, ext, coroutineKind, callee,
                                params, yields, normalResults, errorResult,
                                ctx, properties, witnessMethodConformance);
  ctx.getImpl().SILFunctionTypes.InsertNode(fnType, insertPos);
  return CanSILFunctionType(fnType);
}


ArraySliceType *ArraySliceType::get(Type base) {
  auto properties = base->getRecursiveProperties();
  auto arena = getArena(properties);

  const ASTContext &C = base->getASTContext();

  ArraySliceType *&entry = C.getImpl().getArena(arena).ArraySliceTypes[base];
  if (entry) return entry;

  return entry = new (C, arena) ArraySliceType(C, base, properties);
}

DictionaryType *DictionaryType::get(Type keyType, Type valueType) {
  auto properties = keyType->getRecursiveProperties() 
                  | valueType->getRecursiveProperties();
  auto arena = getArena(properties);

  const ASTContext &C = keyType->getASTContext();

  DictionaryType *&entry
    = C.getImpl().getArena(arena).DictionaryTypes[{keyType, valueType}];
  if (entry) return entry;

  return entry = new (C, arena) DictionaryType(C, keyType, valueType, 
                                               properties);
}

OptionalType *OptionalType::get(Type base) {
  auto properties = base->getRecursiveProperties();
  auto arena = getArena(properties);

  const ASTContext &C = base->getASTContext();

  OptionalType *&entry = C.getImpl().getArena(arena).OptionalTypes[base];
  if (entry) return entry;

  return entry = new (C, arena) OptionalType(C, base, properties);
}

ProtocolType *ProtocolType::get(ProtocolDecl *D, Type Parent,
                                const ASTContext &C) {
  llvm::FoldingSetNodeID id;
  ProtocolType::Profile(id, D, Parent);

  RecursiveTypeProperties properties;
  if (Parent) properties |= Parent->getRecursiveProperties();
  auto arena = getArena(properties);

  void *insertPos = nullptr;
  if (auto protoTy
        = C.getImpl().getArena(arena).ProtocolTypes.FindNodeOrInsertPos(id, insertPos))
    return protoTy;

  auto protoTy = new (C, arena) ProtocolType(D, Parent, C, properties);
  C.getImpl().getArena(arena).ProtocolTypes.InsertNode(protoTy, insertPos);

  return protoTy;
}

ProtocolType::ProtocolType(ProtocolDecl *TheDecl, Type Parent,
                           const ASTContext &Ctx,
                           RecursiveTypeProperties properties)
  : NominalType(TypeKind::Protocol, &Ctx, TheDecl, Parent, properties) { }

void ProtocolType::Profile(llvm::FoldingSetNodeID &ID, ProtocolDecl *D,
                           Type Parent) {
  ID.AddPointer(D);
  ID.AddPointer(Parent.getPointer());
}

LValueType *LValueType::get(Type objectTy) {
  assert(!objectTy->hasError() &&
         "cannot have ErrorType wrapped inside LValueType");
  assert(!objectTy->is<LValueType>() && !objectTy->is<InOutType>() &&
         "cannot have 'inout' or @lvalue wrapped inside an @lvalue");

  auto properties = objectTy->getRecursiveProperties()
                    | RecursiveTypeProperties::IsLValue;
  auto arena = getArena(properties);

  auto &C = objectTy->getASTContext();
  auto &entry = C.getImpl().getArena(arena).LValueTypes[objectTy];
  if (entry)
    return entry;

  const ASTContext *canonicalContext = objectTy->isCanonical() ? &C : nullptr;
  return entry = new (C, arena) LValueType(objectTy, canonicalContext,
                                           properties);
}

InOutType *InOutType::get(Type objectTy) {
  assert(!objectTy->is<LValueType>() && !objectTy->is<InOutType>() &&
         "cannot have 'inout' or @lvalue wrapped inside an 'inout'");

  auto properties = objectTy->getRecursiveProperties();

  properties &= ~RecursiveTypeProperties::IsLValue;
  auto arena = getArena(properties);

  auto &C = objectTy->getASTContext();
  auto &entry = C.getImpl().getArena(arena).InOutTypes[objectTy];
  if (entry)
    return entry;

  const ASTContext *canonicalContext = objectTy->isCanonical() ? &C : nullptr;
  return entry = new (C, arena) InOutType(objectTy, canonicalContext,
                                          properties);
}

DependentMemberType *DependentMemberType::get(Type base, Identifier name) {
  auto properties = base->getRecursiveProperties();
  properties |= RecursiveTypeProperties::HasDependentMember;
  auto arena = getArena(properties);

  llvm::PointerUnion<Identifier, AssociatedTypeDecl *> stored(name);
  const ASTContext &ctx = base->getASTContext();
  auto *&known = ctx.getImpl().getArena(arena).DependentMemberTypes[
                                            {base, stored.getOpaqueValue()}];
  if (!known) {
    const ASTContext *canonicalCtx = base->isCanonical() ? &ctx : nullptr;
    known = new (ctx, arena) DependentMemberType(base, name, canonicalCtx,
                                                 properties);
  }
  return known;
}

DependentMemberType *DependentMemberType::get(Type base,
                                              AssociatedTypeDecl *assocType) {
  assert(assocType && "Missing associated type");
  auto properties = base->getRecursiveProperties();
  properties |= RecursiveTypeProperties::HasDependentMember;
  auto arena = getArena(properties);

  llvm::PointerUnion<Identifier, AssociatedTypeDecl *> stored(assocType);
  const ASTContext &ctx = base->getASTContext();
  auto *&known = ctx.getImpl().getArena(arena).DependentMemberTypes[
                                            {base, stored.getOpaqueValue()}];
  if (!known) {
    const ASTContext *canonicalCtx = base->isCanonical() ? &ctx : nullptr;
    known = new (ctx, arena) DependentMemberType(base, assocType, canonicalCtx,
                                                 properties);
  }
  return known;
}

CanArchetypeType ArchetypeType::getOpened(Type existential,
                                          Optional<UUID> knownID) {
  auto &ctx = existential->getASTContext();
  auto &openedExistentialArchetypes = ctx.getImpl().OpenedExistentialArchetypes;
  // If we know the ID already...
  if (knownID) {
    // ... and we already have an archetype for that ID, return it.
    auto found = openedExistentialArchetypes.find(*knownID);
    
    if (found != openedExistentialArchetypes.end()) {
      auto result = found->second;
      assert(result->getOpenedExistentialType()->isEqual(existential) &&
             "Retrieved the wrong opened existential type?");
      return CanArchetypeType(result);
    }
  } else {
    // Create a new ID.
    knownID = UUID::fromTime();
  }

  auto layout = existential->getExistentialLayout();

  SmallVector<ProtocolDecl *, 2> protos;
  for (auto proto : layout.getProtocols())
    protos.push_back(proto->getDecl());

  auto layoutConstraint = layout.getLayoutConstraint();
  auto layoutSuperclass = layout.getSuperclass();

  auto arena = AllocationArena::Permanent;
  void *mem = ctx.Allocate(
      totalSizeToAlloc<ProtocolDecl *, Type, LayoutConstraint, UUID>(
      protos.size(),
      layoutSuperclass ? 1 : 0,
      layoutConstraint ? 1 : 0, 1),
      alignof(ArchetypeType), arena);

  // FIXME: Pass in class layout constraint
  auto result =
      ::new (mem) ArchetypeType(ctx, existential,
                                protos, layoutSuperclass,
                                layoutConstraint, *knownID);
  openedExistentialArchetypes[*knownID] = result;

  return CanArchetypeType(result);
}

CanType ArchetypeType::getAnyOpened(Type existential) {
  if (auto metatypeTy = existential->getAs<ExistentialMetatypeType>()) {
    auto instanceTy = metatypeTy->getInstanceType();
    return CanMetatypeType::get(ArchetypeType::getAnyOpened(instanceTy));
  }
  assert(existential->isExistentialType());
  return ArchetypeType::getOpened(existential);
}

void TypeLoc::setInvalidType(ASTContext &C) {
  Ty = ErrorType::get(C);
}

namespace {
class raw_capturing_ostream : public raw_ostream {
  std::string Message;
  uint64_t Pos;
  CapturingTypeCheckerDebugConsumer &Listener;

public:
  raw_capturing_ostream(CapturingTypeCheckerDebugConsumer &Listener)
      : Listener(Listener) {}

  ~raw_capturing_ostream() override {
    flush();
  }

  void write_impl(const char *Ptr, size_t Size) override {
    Message.append(Ptr, Size);
    Pos += Size;

    // Check if we have at least one complete line.
    size_t LastNewline = StringRef(Message).rfind('\n');
    if (LastNewline == StringRef::npos)
      return;
    Listener.handleMessage(StringRef(Message.data(), LastNewline + 1));
    Message.erase(0, LastNewline + 1);
  }

  uint64_t current_pos() const override {
    return Pos;
  }
};
} // unnamed namespace

TypeCheckerDebugConsumer::~TypeCheckerDebugConsumer() { }

CapturingTypeCheckerDebugConsumer::CapturingTypeCheckerDebugConsumer()
    : Log(new raw_capturing_ostream(*this)) {
  Log->SetUnbuffered();
}

void SubstitutionMap::Storage::Profile(
                               llvm::FoldingSetNodeID &id,
                               GenericSignature *genericSig,
                               ArrayRef<Type> replacementTypes,
                               ArrayRef<ProtocolConformanceRef> conformances) {
  id.AddPointer(genericSig);
  if (!genericSig) return;

  // Profile those replacement types that corresponding to canonical generic
  // parameters within the generic signature.
  id.AddInteger(replacementTypes.size());

  unsigned i = 0;
  genericSig->forEachParam([&](GenericTypeParamType *gp, bool canonical) {
    if (canonical)
      id.AddPointer(replacementTypes[i].getPointer());
    else
      id.AddPointer(nullptr);
    i++;
  });

  // Conformances.
  id.AddInteger(conformances.size());
  for (auto conformance : conformances)
    id.AddPointer(conformance.getOpaqueValue());
}

SubstitutionMap::Storage *SubstitutionMap::Storage::get(
                            GenericSignature *genericSig,
                            ArrayRef<Type> replacementTypes,
                            ArrayRef<ProtocolConformanceRef> conformances) {
  // If there is no generic signature, we need no storage.
  if (!genericSig) {
    assert(replacementTypes.empty());
    assert(conformances.empty());
    return nullptr;
  }

  // Figure out which arena this should go in.
  RecursiveTypeProperties properties;
  for (auto type : replacementTypes) {
    if (type)
      properties |= type->getRecursiveProperties();
  }

  // Profile the substitution map.
  llvm::FoldingSetNodeID id;
  SubstitutionMap::Storage::Profile(id, genericSig, replacementTypes,
                                    conformances);

  auto arena = getArena(properties);

  // Did we already record this substitution map?
  auto &ctx = genericSig->getASTContext();
  void *insertPos;
  auto &substitutionMaps = ctx.getImpl().getArena(arena).SubstitutionMaps;
  if (auto result = substitutionMaps.FindNodeOrInsertPos(id, insertPos))
    return result;

  // Allocate the appropriate amount of storage for the signature and its
  // replacement types and conformances.
  auto size = Storage::totalSizeToAlloc<Type, ProtocolConformanceRef>(
                                                      replacementTypes.size(),
                                                      conformances.size());
  auto mem = ctx.Allocate(size, alignof(Storage), arena);

  auto result = new (mem) Storage(genericSig, replacementTypes, conformances);
  substitutionMaps.InsertNode(result, insertPos);
  return result;
}

void GenericSignature::Profile(llvm::FoldingSetNodeID &ID,
                              TypeArrayView<GenericTypeParamType> genericParams,
                              ArrayRef<Requirement> requirements) {
  for (auto p : genericParams)
    ID.AddPointer(p);

  for (auto &reqt : requirements) {
    ID.AddPointer(reqt.getFirstType().getPointer());
    if (reqt.getKind() != RequirementKind::Layout)
      ID.AddPointer(reqt.getSecondType().getPointer());
    else
      ID.AddPointer(reqt.getLayoutConstraint().getPointer());
    ID.AddInteger(unsigned(reqt.getKind()));
  }
}

GenericSignature *
GenericSignature::get(ArrayRef<GenericTypeParamType *> params,
                      ArrayRef<Requirement> requirements,
                      bool isKnownCanonical) {
  SmallVector<Type, 4> paramTypes;
  for (auto param : params)
    paramTypes.push_back(param);
  auto paramsView = TypeArrayView<GenericTypeParamType>(paramTypes);
  return get(paramsView, requirements, isKnownCanonical);
}

GenericSignature *
GenericSignature::get(TypeArrayView<GenericTypeParamType> params,
                      ArrayRef<Requirement> requirements,
                      bool isKnownCanonical) {
  assert(!params.empty());

#ifndef NDEBUG
  for (auto req : requirements)
    assert(req.getFirstType()->isTypeParameter());
#endif

  // Check for an existing generic signature.
  llvm::FoldingSetNodeID ID;
  GenericSignature::Profile(ID, params, requirements);

  auto &ctx = getASTContext(params, requirements);
  void *insertPos;
  if (auto *sig = ctx.getImpl().GenericSignatures.FindNodeOrInsertPos(ID,
                                                                 insertPos)) {
    if (isKnownCanonical)
      sig->CanonicalSignatureOrASTContext = &ctx;

    return sig;
  }

  // Allocate and construct the new signature.
  size_t bytes = totalSizeToAlloc<Type, Requirement>(
      params.size(), requirements.size());
  void *mem = ctx.Allocate(bytes, alignof(GenericSignature));
  auto newSig = new (mem) GenericSignature(params, requirements,
                                           isKnownCanonical);
  ctx.getImpl().GenericSignatures.InsertNode(newSig, insertPos);
  return newSig;
}

GenericEnvironment *GenericEnvironment::getIncomplete(
                                                  GenericSignature *signature,
                                                  GenericSignatureBuilder *builder) {
  auto &ctx = signature->getASTContext();

  // Allocate and construct the new environment.
  unsigned numGenericParams = signature->getGenericParams().size();
  size_t bytes = totalSizeToAlloc<Type>(numGenericParams);
  void *mem = ctx.Allocate(bytes, alignof(GenericEnvironment));
  return new (mem) GenericEnvironment(signature, builder);
}

void DeclName::CompoundDeclName::Profile(llvm::FoldingSetNodeID &id,
                                         DeclBaseName baseName,
                                         ArrayRef<Identifier> argumentNames) {
  id.AddPointer(baseName.getAsOpaquePointer());
  id.AddInteger(argumentNames.size());
  for (auto arg : argumentNames)
    id.AddPointer(arg.get());
}

void DeclName::initialize(ASTContext &C, DeclBaseName baseName,
                          ArrayRef<Identifier> argumentNames) {
  if (argumentNames.empty()) {
    SimpleOrCompound = BaseNameAndCompound(baseName, true);
    return;
  }

  llvm::FoldingSetNodeID id;
  CompoundDeclName::Profile(id, baseName, argumentNames);

  void *insert = nullptr;
  if (CompoundDeclName *compoundName
        = C.getImpl().CompoundNames.FindNodeOrInsertPos(id, insert)) {
    SimpleOrCompound = compoundName;
    return;
  }

  size_t size =
      CompoundDeclName::totalSizeToAlloc<Identifier>(argumentNames.size());
  auto buf = C.Allocate(size, alignof(CompoundDeclName));
  auto compoundName = new (buf) CompoundDeclName(baseName,argumentNames.size());
  std::uninitialized_copy(argumentNames.begin(), argumentNames.end(),
                          compoundName->getArgumentNames().begin());
  SimpleOrCompound = compoundName;
  C.getImpl().CompoundNames.InsertNode(compoundName, insert);
}

/// Build a compound value name given a base name and a set of argument names
/// extracted from a parameter list.
DeclName::DeclName(ASTContext &C, DeclBaseName baseName,
                   ParameterList *paramList) {
  SmallVector<Identifier, 4> names;
  
  for (auto P : *paramList)
    names.push_back(P->getArgumentName());
  initialize(C, baseName, names);
}

/// Find the implementation of the named type in the given module.
static NominalTypeDecl *findUnderlyingTypeInModule(ASTContext &ctx, 
                                                   Identifier name,
                                                   ModuleDecl *module) {
  // Find all of the declarations with this name in the Swift module.
  SmallVector<ValueDecl *, 1> results;
  module->lookupValue({ }, name, NLKind::UnqualifiedLookup, results);
  for (auto result : results) {
    if (auto nominal = dyn_cast<NominalTypeDecl>(result))
      return nominal;

    // Look through typealiases.
    if (auto typealias = dyn_cast<TypeAliasDecl>(result)) {
      if (auto resolver = ctx.getLazyResolver())
        resolver->resolveDeclSignature(typealias);
      return typealias->getDeclaredInterfaceType()->getAnyNominal();
    }
  }

  return nullptr;
}

bool ForeignRepresentationInfo::isRepresentableAsOptional() const {
  switch (getKind()) {
  case ForeignRepresentableKind::None:
    llvm_unreachable("this type is not representable");

  case ForeignRepresentableKind::Trivial:
    return Storage.getPointer() != 0;

  case ForeignRepresentableKind::Bridged: {
    auto KPK_ObjectiveCBridgeable = KnownProtocolKind::ObjectiveCBridgeable;
    ProtocolDecl *proto = getConformance()->getProtocol();
    assert(proto->isSpecificProtocol(KPK_ObjectiveCBridgeable) &&
           "unknown protocol; does it support optional?");
    (void)proto;
    (void)KPK_ObjectiveCBridgeable;

    return true;
  }

  case ForeignRepresentableKind::BridgedError:
    return true;

  case ForeignRepresentableKind::Object:
  case ForeignRepresentableKind::StaticBridged:
    llvm_unreachable("unexpected kind in ForeignRepresentableCacheEntry");
  }

  llvm_unreachable("Unhandled ForeignRepresentableKind in switch.");
}

ForeignRepresentationInfo
ASTContext::getForeignRepresentationInfo(NominalTypeDecl *nominal,
                                         ForeignLanguage language,
                                         const DeclContext *dc) {
  // Local function to add a type with the given name and module as
  // trivially-representable.
  auto addTrivial = [&](Identifier name, ModuleDecl *module,
                        bool allowOptional = false) {
    if (auto type = findUnderlyingTypeInModule(*this, name, module)) {
      auto info = ForeignRepresentationInfo::forTrivial();
      if (allowOptional)
        info = ForeignRepresentationInfo::forTrivialWithOptional();
      getImpl().ForeignRepresentableCache.insert({type, info});
    }
  };

  if (getImpl().ForeignRepresentableCache.empty()) {
    // Pre-populate the foreign-representable cache with known types.
    if (auto stdlib = getStdlibModule()) {
      addTrivial(getIdentifier("OpaquePointer"), stdlib, true);

      // Builtin types
      // FIXME: Layering violation to use the ClangImporter's define.
#define MAP_BUILTIN_TYPE(CLANG_BUILTIN_KIND, SWIFT_TYPE_NAME) \
      addTrivial(getIdentifier(#SWIFT_TYPE_NAME), stdlib);
#include "swift/ClangImporter/BuiltinMappedTypes.def"

      // Even though we may never import types directly as Int or UInt
      // (e.g. on 64-bit Windows, where CLong maps to Int32 and
      // CLongLong to Int64), it's always possible to convert an Int
      // or UInt to a C type.
      addTrivial(getIdentifier("Int"), stdlib);
      addTrivial(getIdentifier("UInt"), stdlib);
    }

    if (auto darwin = getLoadedModule(Id_Darwin)) {
      // Note: DarwinBoolean is odd because it's bridged to Bool in APIs,
      // but can also be trivially bridged.
      addTrivial(getIdentifier("DarwinBoolean"), darwin);
    }

    if (auto objectiveC = getLoadedModule(Id_ObjectiveC)) {
      addTrivial(Id_Selector, objectiveC, true);

      // Note: ObjCBool is odd because it's bridged to Bool in APIs,
      // but can also be trivially bridged.
      addTrivial(getIdentifier("ObjCBool"), objectiveC);

      addTrivial(getSwiftId(KnownFoundationEntity::NSZone), objectiveC, true);
    }

    if (auto coreGraphics = getLoadedModule(getIdentifier("CoreGraphics"))) {
      addTrivial(Id_CGFloat, coreGraphics);
    }

    // Pull SIMD types of size 2...4 from the SIMD module, if it exists.
    // FIXME: Layering violation to use the ClangImporter's define.
    const unsigned SWIFT_MAX_IMPORTED_SIMD_ELEMENTS = 4;
    if (auto simd = getLoadedModule(Id_simd)) {
#define MAP_SIMD_TYPE(BASENAME, _, __)                                  \
      {                                                                 \
        char name[] = #BASENAME "0";                                    \
        for (unsigned i = 2; i <= SWIFT_MAX_IMPORTED_SIMD_ELEMENTS; ++i) { \
          *(std::end(name) - 2) = '0' + i;                              \
          addTrivial(getIdentifier(name), simd);                        \
        }                                                               \
      }
#include "swift/ClangImporter/SIMDMappedTypes.def"      
    }
  }

  // Determine whether we know anything about this nominal type
  // yet. If we've never seen this nominal type before, or if we have
  // an out-of-date negative cached value, we'll have to go looking.
  auto known = getImpl().ForeignRepresentableCache.find(nominal);
  bool wasNotFoundInCache = known == getImpl().ForeignRepresentableCache.end();

  // For the REPL. We might have initialized the cache above before CoreGraphics
  // was loaded.
  //   let s = "" // Here we initialize the ForeignRepresentableCache.
  //   import Foundation
  //   let pt = CGPoint(x: 1.0, y: 2.0) // Here we query for CGFloat.
  // Add CGFloat as trivial if we encounter it later.
  // If the type was not found check if it would be found after having recently
  // loaded the module.
  // Similar for types for other non stdlib modules.
  auto conditionallyAddTrivial = [&](NominalTypeDecl *nominalDecl,
                                     Identifier typeName, Identifier moduleName,
                                     bool allowOptional = false) {
    if (nominal->getName() == typeName && wasNotFoundInCache) {
      if (auto module = getLoadedModule(moduleName)) {
        addTrivial(typeName, module, allowOptional);
        known = getImpl().ForeignRepresentableCache.find(nominal);
        wasNotFoundInCache = known == getImpl().ForeignRepresentableCache.end();
      }
    }
  };
  conditionallyAddTrivial(nominal, getIdentifier("DarwinBoolean") , Id_Darwin);
  conditionallyAddTrivial(nominal, Id_Selector, Id_ObjectiveC, true);
  conditionallyAddTrivial(nominal, getIdentifier("ObjCBool"), Id_ObjectiveC);
  conditionallyAddTrivial(nominal, getSwiftId(KnownFoundationEntity::NSZone), Id_ObjectiveC, true);
  conditionallyAddTrivial(nominal, Id_CGFloat, getIdentifier("CoreGraphics"));
  const unsigned SWIFT_MAX_IMPORTED_SIMD_ELEMENTS = 4;
#define MAP_SIMD_TYPE(BASENAME, _, __)                                         \
  {                                                                            \
    char name[] = #BASENAME "0";                                               \
    for (unsigned i = 2; i <= SWIFT_MAX_IMPORTED_SIMD_ELEMENTS; ++i) {         \
      *(std::end(name) - 2) = '0' + i;                                         \
      conditionallyAddTrivial(nominal, getIdentifier(name), Id_simd);          \
    }                                                                          \
  }
#include "swift/ClangImporter/SIMDMappedTypes.def"

  if (wasNotFoundInCache ||
      (known->second.getKind() == ForeignRepresentableKind::None &&
       known->second.getGeneration() < CurrentGeneration)) {
    Optional<ForeignRepresentationInfo> result;

    // Look for a conformance to _ObjectiveCBridgeable (other than Optional's--
    // we don't want to allow exposing APIs with double-optional types like
    // NSObject??, even though Optional is bridged to its underlying type).
    //
    // FIXME: We're implicitly depending on the fact that lookupConformance
    // is global, ignoring the module we provide for it.
    if (nominal != dc->getASTContext().getOptionalDecl()) {
      if (auto objcBridgeable
            = getProtocol(KnownProtocolKind::ObjectiveCBridgeable)) {
        if (auto conformance
              = dc->getParentModule()->lookupConformance(
                  nominal->getDeclaredType(), objcBridgeable)) {
          result =
              ForeignRepresentationInfo::forBridged(conformance->getConcrete());
        }
      }
    }

    // Error is bridged to NSError, when it's available.
    if (nominal == getErrorDecl() && getNSErrorDecl())
      result = ForeignRepresentationInfo::forBridgedError();

    // If we didn't find anything, mark the result as "None".
    if (!result)
      result = ForeignRepresentationInfo::forNone(CurrentGeneration);
    
    // Cache the result.
    known = getImpl().ForeignRepresentableCache.insert({ nominal, *result }).first;
  }

  // Map a cache entry to a result for this specific 
  auto entry = known->second;
  if (entry.getKind() == ForeignRepresentableKind::None)
    return entry;

  // Extract the protocol conformance.
  auto conformance = entry.getConformance();

  // If the conformance is not visible, fail.
  if (conformance && !conformance->isVisibleFrom(dc))
    return ForeignRepresentationInfo::forNone();

  // Language-specific filtering.
  switch (language) {
  case ForeignLanguage::C:
    // Ignore _ObjectiveCBridgeable conformances in C.
    if (conformance &&
        conformance->getProtocol()->isSpecificProtocol(
          KnownProtocolKind::ObjectiveCBridgeable))
      return ForeignRepresentationInfo::forNone();

    // Ignore error bridging in C.
    if (entry.getKind() == ForeignRepresentableKind::BridgedError)
      return ForeignRepresentationInfo::forNone();

    LLVM_FALLTHROUGH;

  case ForeignLanguage::ObjectiveC:
    return entry;
  }

  llvm_unreachable("Unhandled ForeignLanguage in switch.");
}

bool ASTContext::isTypeBridgedInExternalModule(
     NominalTypeDecl *nominal) const {
  return (nominal == getBoolDecl() ||
          nominal == getIntDecl() ||
          nominal == getInt64Decl() ||
          nominal == getInt32Decl() ||
          nominal == getInt16Decl() ||
          nominal == getInt8Decl() ||
          nominal == getUIntDecl() ||
          nominal == getUInt64Decl() ||
          nominal == getUInt32Decl() ||
          nominal == getUInt16Decl() ||
          nominal == getUInt8Decl() ||
          nominal == getFloatDecl() ||
          nominal == getDoubleDecl() ||
          nominal == getArrayDecl() ||
          nominal == getDictionaryDecl() ||
          nominal == getSetDecl() ||
          nominal == getStringDecl() ||
          nominal == getSubstringDecl() ||
          nominal == getErrorDecl() ||
          nominal == getAnyHashableDecl() ||
          // Foundation's overlay depends on the CoreGraphics overlay, but
          // CoreGraphics value types bridge to Foundation objects such as
          // NSValue and NSNumber, so to avoid circular dependencies, the
          // bridging implementations of CG types appear in the Foundation
          // module.
          nominal->getParentModule()->getName() == Id_CoreGraphics ||
          // CoreMedia is a dependency of AVFoundation, but the bridged
          // NSValue implementations for CMTime, CMTimeRange, and
          // CMTimeMapping are provided by AVFoundation, and AVFoundation
          // gets upset if you don't use the NSValue subclasses its factory
          // methods instantiate.
          nominal->getParentModule()->getName() == Id_CoreMedia);
}

bool ASTContext::isObjCClassWithMultipleSwiftBridgedTypes(Type t) {
  auto clas = t->getClassOrBoundGenericClass();
  if (!clas)
    return false;
  
  if (clas == getNSErrorDecl())
    return true;
  if (clas == getNSNumberDecl())
    return true;
  if (clas == getNSValueDecl())
    return true;
  
  return false;
}

Type ASTContext::getBridgedToObjC(const DeclContext *dc, Type type,
                                  Type *bridgedValueType) const {
  if (type->isBridgeableObjectType()) {
    if (bridgedValueType) *bridgedValueType = type;

    return type;
  }

  if (auto metaTy = type->getAs<MetatypeType>())
    if (metaTy->getInstanceType()->mayHaveSuperclass())
      return type;

  if (auto existentialMetaTy = type->getAs<ExistentialMetatypeType>())
    if (existentialMetaTy->getInstanceType()->isObjCExistentialType())
      return type;

  // Check whether the type is an existential that contains
  // Error. If so, it's bridged to NSError.
  if (type->isExistentialWithError()) {
    if (auto nsErrorDecl = getNSErrorDecl()) {
      // The corresponding value type is Error.
      if (bridgedValueType)
        *bridgedValueType = getErrorDecl()->getDeclaredInterfaceType();

      return nsErrorDecl->getDeclaredInterfaceType();
    }
  }

  // Try to find a conformance that will enable bridging.
  auto findConformance =
    [&](KnownProtocolKind known) -> Optional<ProtocolConformanceRef> {
      // Don't ascribe any behavior to Optional other than what we explicitly
      // give it. We don't want things like AnyObject?? to work.
      if (type->getAnyNominal() == getOptionalDecl())
        return None;
      
      // Find the protocol.
      auto proto = getProtocol(known);
      if (!proto) return None;

      return dc->getParentModule()->lookupConformance(type, proto);
    };

  // Do we conform to _ObjectiveCBridgeable?
  if (auto conformance
        = findConformance(KnownProtocolKind::ObjectiveCBridgeable)) {
    // The corresponding value type is... the type.
    if (bridgedValueType)
      *bridgedValueType = type;

    // Find the Objective-C class type we bridge to.
    if (conformance->isConcrete()) {
      return ProtocolConformanceRef::getTypeWitnessByName(
               type, *conformance, Id_ObjectiveCType,
               getLazyResolver());
    } else {
      return type->castTo<ArchetypeType>()->getNestedType(Id_ObjectiveCType);
    }
  }

  // Do we conform to Error?
  if (findConformance(KnownProtocolKind::Error)) {
    // The corresponding value type is Error.
    if (bridgedValueType)
      *bridgedValueType = getErrorDecl()->getDeclaredInterfaceType();

    // Bridge to NSError.
    if (auto nsErrorDecl = getNSErrorDecl())
      return nsErrorDecl->getDeclaredInterfaceType();
  }

  // No special bridging to Objective-C, but this can become an 'Any'.
  return Type();
}

CanGenericSignature ASTContext::getSingleGenericParameterSignature() const {
  if (auto theSig = getImpl().SingleGenericParameterSignature)
    return theSig;
  
  auto param = GenericTypeParamType::get(0, 0, *this);
  auto sig = GenericSignature::get(param, { });
  auto canonicalSig = CanGenericSignature(sig);
  getImpl().SingleGenericParameterSignature = canonicalSig;
  return canonicalSig;
}

CanGenericSignature ASTContext::getExistentialSignature(CanType existential,
                                                        ModuleDecl *mod) {
  auto found = getImpl().ExistentialSignatures.find(existential);
  if (found != getImpl().ExistentialSignatures.end())
    return found->second;

  assert(existential.isExistentialType());

  GenericSignatureBuilder builder(*this);

  auto genericParam = GenericTypeParamType::get(0, 0, *this);
  builder.addGenericParameter(genericParam);

  Requirement requirement(RequirementKind::Conformance, genericParam,
                          existential);
  auto source =
    GenericSignatureBuilder::FloatingRequirementSource::forAbstract();
  builder.addRequirement(requirement, source, nullptr);

  CanGenericSignature genericSig(std::move(builder).computeGenericSignature(SourceLoc()));

  auto result = getImpl().ExistentialSignatures.insert(
    std::make_pair(existential, genericSig));
  assert(result.second);
  (void) result;

  return genericSig;
}

SILLayout *SILLayout::get(ASTContext &C,
                          CanGenericSignature Generics,
                          ArrayRef<SILField> Fields) {
  // Profile the layout parameters.
  llvm::FoldingSetNodeID id;
  Profile(id, Generics, Fields);
  
  // Return an existing layout if there is one.
  void *insertPos;
  auto &Layouts = C.getImpl().SILLayouts;
  
  if (auto existing = Layouts.FindNodeOrInsertPos(id, insertPos))
    return existing;
  
  // Allocate a new layout.
  void *memory = C.Allocate(totalSizeToAlloc<SILField>(Fields.size()),
                            alignof(SILLayout));
  
  auto newLayout = ::new (memory) SILLayout(Generics, Fields);
  Layouts.InsertNode(newLayout, insertPos);
  return newLayout;
}

CanSILBoxType SILBoxType::get(ASTContext &C,
                              SILLayout *Layout,
                              SubstitutionMap Substitutions) {
  // Canonicalize substitutions.
  Substitutions = Substitutions.getCanonical();

  // Return an existing layout if there is one.
  void *insertPos;
  auto &SILBoxTypes = C.getImpl().SILBoxTypes;
  llvm::FoldingSetNodeID id;
  Profile(id, Layout, Substitutions);
  if (auto existing = SILBoxTypes.FindNodeOrInsertPos(id, insertPos))
    return CanSILBoxType(existing);

  auto newBox = new (C, AllocationArena::Permanent) SILBoxType(C, Layout,
                                                               Substitutions);
  SILBoxTypes.InsertNode(newBox, insertPos);
  return CanSILBoxType(newBox);
}

/// TODO: Transitional factory to present the single-type SILBoxType::get
/// interface.
CanSILBoxType SILBoxType::get(CanType boxedType) {
  auto &ctx = boxedType->getASTContext();
  auto singleGenericParamSignature = ctx.getSingleGenericParameterSignature();
  auto genericParam = singleGenericParamSignature->getGenericParams()[0];
  auto layout = SILLayout::get(ctx, singleGenericParamSignature,
                               SILField(CanType(genericParam),
                                        /*mutable*/ true));

  auto subMap =
    SubstitutionMap::get(
      singleGenericParamSignature,
      [&](SubstitutableType *type) -> Type {
        if (type->isEqual(genericParam)) return boxedType;

        return nullptr;
      },
      MakeAbstractConformanceForGenericType());
  return get(boxedType->getASTContext(), layout, subMap);
}

LayoutConstraint
LayoutConstraint::getLayoutConstraint(LayoutConstraintKind Kind,
                                      ASTContext &C) {
  return getLayoutConstraint(Kind, 0, 0, C);
}

LayoutConstraint LayoutConstraint::getLayoutConstraint(LayoutConstraintKind Kind,
                                                      unsigned SizeInBits,
                                                      unsigned Alignment,
                                                      ASTContext &C) {
  if (!LayoutConstraintInfo::isKnownSizeTrivial(Kind)) {
    assert(SizeInBits == 0);
    assert(Alignment == 0);
    return getLayoutConstraint(Kind);
  }

  // Check to see if we've already seen this tuple before.
  llvm::FoldingSetNodeID ID;
  LayoutConstraintInfo::Profile(ID, Kind, SizeInBits, Alignment);

  void *InsertPos = nullptr;
  if (LayoutConstraintInfo *Layout =
          C.getImpl().getArena(AllocationArena::Permanent)
              .LayoutConstraints.FindNodeOrInsertPos(ID, InsertPos))
    return LayoutConstraint(Layout);

  LayoutConstraintInfo *New =
      LayoutConstraintInfo::isTrivial(Kind)
          ? new (C, AllocationArena::Permanent)
                LayoutConstraintInfo(Kind, SizeInBits, Alignment)
          : new (C, AllocationArena::Permanent) LayoutConstraintInfo(Kind);
  C.getImpl().getArena(AllocationArena::Permanent)
      .LayoutConstraints.InsertNode(New, InsertPos);
  return LayoutConstraint(New);
}

// SWIFT_ENABLE_TENSORFLOW
bool ASTContext::isDifferentiable(CanType type, ModuleDecl *module) {
  return getTangentSpace(type, module).hasValue();
}

Optional<TangentSpace> ASTContext::getTangentSpace(CanType type,
                                                   ModuleDecl *module) {
  auto lookup = getImpl().TangentSpaces.find(type);
  if (lookup != getImpl().TangentSpaces.end())
    return lookup->getSecond();
  // A helper that is used to cache the computed tangent space for the
  // specified type and retuns the same tangent space.
  auto cache = [&](Optional<TangentSpace> tangentSpace) {
    getImpl().TangentSpaces.insert({type, tangentSpace});
    return tangentSpace;
  };
  // `Builtin.FP<...>` is a builtin real scalar space.
  if (auto *fpType = type->getAs<BuiltinFloatType>())
    return cache(TangentSpace::getBuiltinRealScalarSpace(fpType));
  // Look up conformance to `FloatingPoint`.
  auto *fpProto = getProtocol(KnownProtocolKind::FloatingPoint);
  if (auto maybeFPConf = module->lookupConformance(type, fpProto)) {
    auto *typeDecl = type->getAnyNominal();
    assert(typeDecl);
    return cache(TangentSpace::getRealScalarSpace(typeDecl));
  }
  // Look up conformance to `Differentiable`.
  auto *diffableProto = getProtocol(KnownProtocolKind::Differentiable);
  if (auto maybeDiffableConf = module->lookupConformance(type, diffableProto)) {
    auto tangentLookup =
        diffableProto->lookupDirect(getIdentifier("TangentVector"));
    auto *tangentAssocDecl = cast<AssociatedTypeDecl>(tangentLookup[0]);
    auto subMap = type->getMemberSubstitutionMap(module, tangentAssocDecl);
    auto tangent = tangentAssocDecl->getDeclaredInterfaceType().subst(subMap);
    auto *tangentDecl = tangent->getAnyNominal();
    assert(tangentDecl &&
           "Tangent must be a nominal type because it has protocol contraints");
    return cache(TangentSpace::getRealVectorSpace(tangentDecl));
  }
  // Nominal types can be either a struct or an enum.
  if (auto *nominal = type->getAnyNominal()) {
    // Fixed-layout struct types, each of whose elements has a tangent space,
    // are a product of those tangent spaces.
    if (auto *structDecl = dyn_cast<StructDecl>(nominal)) {
      if (structDecl->getFormalAccess() >= AccessLevel::Public &&
          !structDecl->getAttrs().hasAttribute<FixedLayoutAttr>())
        return cache(None);
      auto allMembersHaveTangentSpace =
          llvm::all_of(structDecl->getStoredProperties(), [&](VarDecl *v) {
            return (bool)getTangentSpace(v->getType()->getCanonicalType(),
                                         module);
          });
      if (allMembersHaveTangentSpace)
        return cache(TangentSpace::getProductStruct(structDecl));
    }
    // Frozen enum types, all of whose payloads have a tangent space, are a
    // sum of the product of payloads in each case.
    if (auto *enumDecl = dyn_cast<EnumDecl>(nominal)) {
      if (enumDecl->getFormalAccess() >= AccessLevel::Public &&
          !enumDecl->getAttrs().hasAttribute<FrozenAttr>())
        return cache(None);
      if (enumDecl->isIndirect())
        return cache(None);
      auto allMembersHaveTangentSpace =
        llvm::all_of(enumDecl->getAllCases(), [&](EnumCaseDecl *cd) {
          return llvm::all_of(cd->getElements(), [&](EnumElementDecl *eed) {
            return llvm::all_of(*eed->getParameterList(), [&](ParamDecl *pd) {
              return (bool)
                  getTangentSpace(pd->getType()->getCanonicalType(), module);
            });
          });
        });
      if (allMembersHaveTangentSpace)
        return cache(TangentSpace::getSum(enumDecl));
    }
  }
  // Tuple types, each of whose elements has a tangent space, are a product of
  // those tangent space.
  if (TupleType *tupleType = type->getAs<TupleType>())
    if (llvm::all_of(tupleType->getElementTypes(), [&](Type t) {
            return (bool)getTangentSpace(t->getCanonicalType(), module); }))
      return cache(TangentSpace::getProductTuple(tupleType));
  // Otherwise, the type does not have a tangent space. That is, it does not
  // support differentiation.
  return cache(None);
}<|MERGE_RESOLUTION|>--- conflicted
+++ resolved
@@ -3836,13 +3836,9 @@
   default:
     result.emplace_back(type->getInOutObjectType(), Identifier(),
                         ParameterTypeFlags::fromParameterType(
-<<<<<<< HEAD
                           // SWIFT_ENABLE_TENSORFLOW
-                          type, false, ValueOwnership::Default,
+                          type, false, false, ValueOwnership::Default,
                           /*nonDifferentiable*/ false));
-=======
-                          type, false, false, ValueOwnership::Default));
->>>>>>> a820992c
     return;
   }
 }
