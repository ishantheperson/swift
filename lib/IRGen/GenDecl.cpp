--- conflicted
+++ resolved
@@ -1535,19 +1535,10 @@
 }
 
 /// Get or create an LLVM function with these linkage rules.
-<<<<<<< HEAD
-llvm::Function *swift::irgen::createFunction(IRGenModule &IGM,
-                                             LinkInfo &linkInfo,
-                                             llvm::FunctionType *fnType,
-                                             llvm::CallingConv::ID cc,
-                                             const llvm::AttributeList &attrs,
-                                             llvm::Function *insertBefore) {
-=======
 llvm::Function *irgen::createFunction(IRGenModule &IGM,
                                       LinkInfo &linkInfo,
                                       const Signature &signature,
                                       llvm::Function *insertBefore) {
->>>>>>> a24a4392
   auto name = linkInfo.getName();
 
   llvm::Function *existing = IGM.Module.getFunction(name);
@@ -1575,15 +1566,8 @@
     IGM.Module.getFunctionList().push_back(fn);
  }
 
-<<<<<<< HEAD
-  if (!attrs.isEmpty())
-    fn->setAttributes(attrs);
-  // Merge initial attributes with attrs.
-  llvm::AttrBuilder b;
-  IGM.constructInitialFnAttributes(b);
-  fn->addAttributes(llvm::AttributeList::FunctionIndex, b);
-=======
-  auto initialAttrs = IGM.constructInitialAttributes();
+  llvm::AttrBuilder initialAttrs;
+  IGM.constructInitialFnAttributes(initialAttrs);
   // Merge initialAttrs with attrs.
   auto updatedAttrs =
     signature.getAttributes().addAttributes(IGM.getLLVMContext(),
@@ -1591,7 +1575,6 @@
                                             initialAttrs);
   if (!updatedAttrs.isEmpty())
     fn->setAttributes(updatedAttrs);
->>>>>>> a24a4392
 
   // Everything externally visible is considered used in Swift.
   // That mostly means we need to be good at not marking things external.
@@ -1920,7 +1903,6 @@
   LinkInfo link = LinkInfo::get(*this, entity, forDefinition);
 
   if (f->getInlineStrategy() == NoInline) {
-<<<<<<< HEAD
     attrs = attrs.addAttribute(fnType->getContext(),
                                llvm::AttributeList::FunctionIndex,
                                llvm::Attribute::NoInline);
@@ -1929,14 +1911,6 @@
     attrs = attrs.addAttribute(fnType->getContext(),
                                llvm::AttributeList::FunctionIndex,
                                llvm::Attribute::ReadOnly);
-=======
-    attrs = attrs.addAttribute(getLLVMContext(),
-                llvm::AttributeSet::FunctionIndex, llvm::Attribute::NoInline);
-  }
-  if (isReadOnlyFunction(f)) {
-    attrs = attrs.addAttribute(getLLVMContext(),
-                llvm::AttributeSet::FunctionIndex, llvm::Attribute::ReadOnly);
->>>>>>> a24a4392
   }
   fn = createFunction(*this, link, signature, insertBefore);
 
@@ -2540,11 +2514,7 @@
   auto fnType = llvm::FunctionType::get(TypeMetadataPtrTy, false);
   Signature signature(fnType, llvm::AttributeSet(), DefaultCC);
   LinkInfo link = LinkInfo::get(*this, entity, forDefinition);
-<<<<<<< HEAD
-  entry = createFunction(*this, link, fnType, DefaultCC, llvm::AttributeList());
-=======
   entry = createFunction(*this, link, signature);
->>>>>>> a24a4392
   return entry;
 }
 
@@ -2570,11 +2540,7 @@
   auto fnType = llvm::FunctionType::get(TypeMetadataPtrTy, genericArgs, false);
   Signature signature(fnType, llvm::AttributeSet(), DefaultCC);
   LinkInfo link = LinkInfo::get(*this, entity, forDefinition);
-<<<<<<< HEAD
-  entry = createFunction(*this, link, fnType, DefaultCC, llvm::AttributeList());
-=======
   entry = createFunction(*this, link, signature);
->>>>>>> a24a4392
   return entry;
 }
 
@@ -2885,11 +2851,7 @@
 
   auto signature = getValueWitnessSignature(index);
   LinkInfo link = LinkInfo::get(*this, entity, forDefinition);
-<<<<<<< HEAD
-  entry = createFunction(*this, link, fnType, DefaultCC, llvm::AttributeList());
-=======
   entry = createFunction(*this, link, signature);
->>>>>>> a24a4392
   return entry;
 }
 
@@ -3367,11 +3329,7 @@
                                         /*varargs*/ false);
   Signature signature(fnType, llvm::AttributeSet(), DefaultCC);
   LinkInfo link = LinkInfo::get(*this, entity, forDefinition);
-<<<<<<< HEAD
-  entry = createFunction(*this, link, fnType, DefaultCC, llvm::AttributeList());
-=======
   entry = createFunction(*this, link, signature);
->>>>>>> a24a4392
   return entry;
 }
 
@@ -3420,11 +3378,7 @@
 
   Signature signature(fnType, llvm::AttributeSet(), DefaultCC);
   LinkInfo link = LinkInfo::get(*this, entity, forDefinition);
-<<<<<<< HEAD
-  entry = createFunction(*this, link, fnType, DefaultCC, llvm::AttributeList());
-=======
   entry = createFunction(*this, link, signature);
->>>>>>> a24a4392
   return entry;
 }
 
@@ -3447,11 +3401,7 @@
 
   Signature signature(fnType, llvm::AttributeSet(), DefaultCC);
   LinkInfo link = LinkInfo::get(*this, entity, forDefinition);
-<<<<<<< HEAD
-  entry = createFunction(*this, link, fnType, DefaultCC, llvm::AttributeList());
-=======
   entry = createFunction(*this, link, signature);
->>>>>>> a24a4392
   return entry;
 }
 
@@ -3502,11 +3452,7 @@
 
   auto signature = getAssociatedTypeMetadataAccessFunctionSignature();
   LinkInfo link = LinkInfo::get(*this, entity, forDefinition);
-<<<<<<< HEAD
-  entry = createFunction(*this, link, fnType, DefaultCC, llvm::AttributeList());
-=======
   entry = createFunction(*this, link, signature);
->>>>>>> a24a4392
   return entry;
 }
 
@@ -3529,11 +3475,7 @@
 
   auto signature = getAssociatedTypeWitnessTableAccessFunctionSignature();
   LinkInfo link = LinkInfo::get(*this, entity, forDefinition);
-<<<<<<< HEAD
-  entry = createFunction(*this, link, fnType, DefaultCC, llvm::AttributeList());
-=======
   entry = createFunction(*this, link, signature);
->>>>>>> a24a4392
   return entry;
 }
 
