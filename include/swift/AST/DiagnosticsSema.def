--- conflicted
+++ resolved
@@ -1201,23 +1201,9 @@
 ERROR(c_function_pointer_from_generic_function,none,
       "a C function pointer cannot be formed from a reference to a generic "
       "function", ())
-<<<<<<< HEAD
-// SWIFT_ENABLE_TENSORFLOW
-// TODO(TF-908): Remove this diagnostic once linear-to-differentiable conversion
-// is supported.
 ERROR(unsupported_linear_to_differentiable_conversion,none,
       "conversion from '@differentiable(linear)' to '@differentiable' is not "
       "yet supported", ())
-ERROR(invalid_differentiable_function_conversion_expr,none,
-      "a '@differentiable%select{|(linear)}0' function can only be formed from "
-      "a reference to a 'func' or a literal closure", (bool))
-NOTE(invalid_differentiable_function_conversion_parameter,none,
-     "did you mean to take a '%0' closure?", (StringRef))
-=======
-ERROR(unsupported_linear_to_differentiable_conversion,none,
-      "conversion from '@differentiable(linear)' to '@differentiable' is not "
-      "yet supported", ())
->>>>>>> f6562d3a
 ERROR(invalid_autoclosure_forwarding,none,
       "add () to forward @autoclosure parameter", ())
 ERROR(invalid_differentiable_function_conversion_expr,none,
