// RUN: rm -rf %t
// RUN: mkdir -p %t
//
// RUN: %S/../../utils/gyb %s -o %t/main.swift
// RUN: %target-clang -fobjc-arc %S/Inputs/SlurpFastEnumeration/SlurpFastEnumeration.m -c -o %t/SlurpFastEnumeration.o
// RUN: %S/../../utils/line-directive %t/main.swift -- %target-build-swift %S/Inputs/DictionaryKeyValueTypes.swift %t/main.swift -I %S/Inputs/SlurpFastEnumeration/ -Xlinker %t/SlurpFastEnumeration.o -o %t/Set -Xfrontend -disable-access-control
//
// RUN: %S/../../utils/line-directive %t/main.swift -- %target-run %t/Set
// REQUIRES: executable_test

// XFAIL: linux

import StdlibUnittest
import Foundation

// For experimental Set operators
import SwiftExperimental

// Check that the generic parameter is called 'Element'.
protocol TestProtocol1 {}

extension Set where Element : TestProtocol1 {
  var _elementIsTestProtocol1: Bool {
    fatalError("not implemented")
  }
}

extension SetIndex where Element : TestProtocol1 {
  var _elementIsTestProtocol1: Bool {
    fatalError("not implemented")
  }
}

extension SetIterator where Element : TestProtocol1 {
  var _elementIsTestProtocol1: Bool {
    fatalError("not implemented")
  }
}

let hugeNumberArray = (0..<500).map {
  (i: Int) -> Int in
  return random()
}

var SetTestSuite = TestSuite("Set")

SetTestSuite.setUp {
  resetLeaksOfDictionaryKeysValues()
}

SetTestSuite.tearDown {
  expectNoLeaksOfDictionaryKeysValues()
}

func getCOWFastSet(members: [Int] = [1010, 2020, 3030]) -> Set<Int> {
  var s = Set<Int>(minimumCapacity: 10)
  for member in members {
    s.insert(member)
  }
  expectTrue(isNativeSet(s))
  return s
}

func getCOWSlowSet(members: [Int] = [1010, 2020, 3030]) -> Set<TestKeyTy> {
  var s = Set<TestKeyTy>(minimumCapacity: 10)
  for member in members {
    s.insert(TestKeyTy(member))
  }
  expectTrue(isNativeSet(s))
  return s
}

func helperDeleteThree(k1: TestKeyTy, _ k2: TestKeyTy, _ k3: TestKeyTy) {
  var s1 = Set<TestKeyTy>(minimumCapacity: 10)

  s1.insert(k1)
  s1.insert(k2)
  s1.insert(k3)

  expectTrue(s1.contains(k1))
  expectTrue(s1.contains(k2))
  expectTrue(s1.contains(k3))

  s1.remove(k1)
  expectTrue(s1.contains(k2))
  expectTrue(s1.contains(k3))

  s1.remove(k2)
  expectTrue(s1.contains(k3))

  s1.remove(k3)
  expectEqual(0, s1.count)
}

func uniformRandom(max: Int) -> Int {
  // FIXME: this is not uniform.
  return random() % max
}

func pickRandom<T>(a: [T]) -> T {
  return a[uniformRandom(a.count)]
}

func isNativeSet<T : Hashable>(s: Set<T>) -> Bool {
  switch s._variantStorage {
  case .Native:
    return true
  case .Cocoa:
    return false
  }
}

func isNativeNSSet(s: NSSet) -> Bool {
  let className: NSString = NSStringFromClass(s.dynamicType)
  return className.rangeOfString("NativeSetStorage").length > 0
}

func isCocoaNSSet(s: NSSet) -> Bool {
  let className: NSString = NSStringFromClass(s.dynamicType)
  return className.rangeOfString("NSSet").length > 0 ||
    className.rangeOfString("NSCFSet").length > 0
}

func getBridgedEmptyNSSet() -> NSSet {
  let s = Set<TestObjCKeyTy>()

  let bridged = unsafeBitCast(_convertSetToNSSet(s), NSSet.self)
  expectTrue(isNativeNSSet(bridged))

  return bridged
}


func isCocoaSet<T : Hashable>(s: Set<T>) -> Bool {
  return !isNativeSet(s)
}

func equalsUnordered(lhs: Set<Int>, _ rhs: Set<Int>) -> Bool {
  return lhs.sort().elementsEqual(rhs.sort()) {
    $0 == $1
  }
}

/// Get an NSSet of TestObjCKeyTy values
func getAsNSSet(members: [Int] = [1010, 2020, 3030]) -> NSSet {
  let nsArray = NSMutableArray()
  for member in members {
    nsArray.addObject(TestObjCKeyTy(member))
  }
  return NSMutableSet(array: nsArray as [AnyObject])
}

/// Get an NSMutableSet of TestObjCKeyTy values
func getAsNSMutableSet(members: [Int] = [1010, 2020, 3030]) -> NSMutableSet {
  let nsArray = NSMutableArray()
  for member in members {
    nsArray.addObject(TestObjCKeyTy(member))
  }
  return NSMutableSet(array: nsArray as [AnyObject])
}

/// Get a Set<NSObject> (Set<TestObjCKeyTy>) backed by Cocoa storage
func getBridgedVerbatimSet(members: [Int] = [1010, 2020, 3030])
  -> Set<NSObject> {
  let nss = getAsNSSet(members)
  let result: Set<NSObject> = _convertNSSetToSet(nss)
  expectTrue(isCocoaSet(result))
  return result
}

/// Get a Set<NSObject> (Set<TestObjCKeyTy>) backed by native storage
func getNativeBridgedVerbatimSet(members: [Int] = [1010, 2020, 3030]) ->
  Set<NSObject> {
  let result: Set<NSObject> = Set(members.map({ TestObjCKeyTy($0) }))
  expectTrue(isNativeSet(result))
  return result
}

/// Get a Set<NSObject> (Set<TestObjCKeyTy>) backed by Cocoa storage
func getHugeBridgedVerbatimSet() -> Set<NSObject> {
  let nss = getAsNSSet(hugeNumberArray)
  let result: Set<NSObject> = _convertNSSetToSet(nss)
  expectTrue(isCocoaSet(result))
  return result
}

/// Get a Set<TestBridgedKeyTy> backed by native storage
func getBridgedNonverbatimSet(members: [Int] = [1010, 2020, 3030]) ->
  Set<TestBridgedKeyTy> {
  let nss = getAsNSSet(members)
  let _ = unsafeBitCast(nss, Int.self)
  let result: Set<TestBridgedKeyTy> =
    Swift._forceBridgeFromObjectiveC(nss, Set.self)
  expectTrue(isNativeSet(result))
  return result
}

/// Get a larger Set<TestBridgedKeyTy> backed by native storage
func getHugeBridgedNonverbatimSet() -> Set<TestBridgedKeyTy> {
  let nss = getAsNSSet(hugeNumberArray)
  let _ = unsafeBitCast(nss, Int.self)
  let result: Set<TestBridgedKeyTy> =
    Swift._forceBridgeFromObjectiveC(nss, Set.self)
  expectTrue(isNativeSet(result))
  return result
}

func getBridgedVerbatimSetAndNSMutableSet() -> (Set<NSObject>, NSMutableSet) {
  let nss = getAsNSMutableSet()
  return (_convertNSSetToSet(nss), nss)
}

func getBridgedNonverbatimSetAndNSMutableSet()
    -> (Set<TestBridgedKeyTy>, NSMutableSet) {
  let nss = getAsNSMutableSet()
  return (Swift._forceBridgeFromObjectiveC(nss, Set.self), nss)
}

func getBridgedNSSetOfRefTypesBridgedVerbatim() -> NSSet {
  expectTrue(_isBridgedVerbatimToObjectiveC(TestObjCKeyTy.self))

  var s = Set<TestObjCKeyTy>(minimumCapacity: 32)
  s.insert(TestObjCKeyTy(1010))
  s.insert(TestObjCKeyTy(2020))
  s.insert(TestObjCKeyTy(3030))

  let bridged =
    unsafeBitCast(_convertSetToNSSet(s), NSSet.self)

  expectTrue(isNativeNSSet(bridged))

  return bridged
}

func getBridgedNSSet_ValueTypesCustomBridged(
  numElements numElements: Int = 3
) -> NSSet {
  expectTrue(!_isBridgedVerbatimToObjectiveC(TestBridgedKeyTy.self))

  var s = Set<TestBridgedKeyTy>()
  for i in 1..<(numElements + 1) {
    s.insert(TestBridgedKeyTy(i * 1000 + i * 10))
  }

  let bridged = _convertSetToNSSet(s)
  expectTrue(isNativeNSSet(bridged))

  return bridged
}

func getRoundtripBridgedNSSet() -> NSSet {
  let items = NSMutableArray()
  items.addObject(TestObjCKeyTy(1010))
  items.addObject(TestObjCKeyTy(2020))
  items.addObject(TestObjCKeyTy(3030))

  let nss = NSSet(array: items as [AnyObject])

  let s: Set<NSObject> = _convertNSSetToSet(nss)

  let bridgedBack = _convertSetToNSSet(s)
  expectTrue(isCocoaNSSet(bridgedBack))
  // FIXME: this should be true.
  //expectTrue(unsafeBitCast(nsd, Int.self) == unsafeBitCast(bridgedBack, Int.self))

  return bridgedBack
}

func getBridgedNSSet_MemberTypesCustomBridged() -> NSSet {
  expectFalse(_isBridgedVerbatimToObjectiveC(TestBridgedKeyTy.self))

  var s = Set<TestBridgedKeyTy>()
  s.insert(TestBridgedKeyTy(1010))
  s.insert(TestBridgedKeyTy(2020))
  s.insert(TestBridgedKeyTy(3030))

  let bridged = _convertSetToNSSet(s)
  expectTrue(isNativeNSSet(bridged))

  return bridged
}

SetTestSuite.test("sizeof") {
  var s = Set(["Hello", "world"])
#if arch(i386) || arch(arm)
  expectEqual(4, sizeofValue(s))
#else
  expectEqual(8, sizeofValue(s))
#endif
}

SetTestSuite.test("COW.Smoke") {
  var s1 = Set<TestKeyTy>(minimumCapacity: 10)
  for i in [1010, 2020, 3030]{ s1.insert(TestKeyTy(i)) }
  var identity1 = unsafeBitCast(s1, Int.self)

  var s2 = s1
  _fixLifetime(s2)
  expectEqual(identity1, unsafeBitCast(s2, Int.self))

  s2.insert(TestKeyTy(4040))
  expectNotEqual(identity1, unsafeBitCast(s2, Int.self))

  s2.insert(TestKeyTy(5050))
  expectEqual(identity1, unsafeBitCast(s1, Int.self))

  // Keep variables alive.
  _fixLifetime(s1)
  _fixLifetime(s2)
}

SetTestSuite.test("COW.Fast.IndexesDontAffectUniquenessCheck") {
  var s = getCOWFastSet()
  var identity1 = unsafeBitCast(s, Int.self)

  var startIndex = s.startIndex
  var endIndex = s.endIndex
  expectNotEqual(startIndex, endIndex)
  expectTrue(startIndex < endIndex)
  expectTrue(startIndex <= endIndex)
  expectFalse(startIndex >= endIndex)
  expectFalse(startIndex > endIndex)

  expectEqual(identity1, unsafeBitCast(s, Int.self))

  s.insert(4040)
  expectEqual(identity1, unsafeBitCast(s, Int.self))

  // Keep indexes alive during the calls above.
  _fixLifetime(startIndex)
  _fixLifetime(endIndex)
}

SetTestSuite.test("COW.Slow.IndexesDontAffectUniquenessCheck") {
  var s = getCOWSlowSet()
  var identity1 = unsafeBitCast(s, Int.self)

  var startIndex = s.startIndex
  var endIndex = s.endIndex
  expectNotEqual(startIndex, endIndex)
  expectTrue(startIndex < endIndex)
  expectTrue(startIndex <= endIndex)
  expectFalse(startIndex >= endIndex)
  expectFalse(startIndex > endIndex)

  expectEqual(identity1, unsafeBitCast(s, Int.self))
  s.insert(TestKeyTy(4040))
  expectEqual(identity1, unsafeBitCast(s, Int.self))

  // Keep indexes alive during the calls above.
  _fixLifetime(startIndex)
  _fixLifetime(endIndex)
}

SetTestSuite.test("COW.Fast.SubscriptWithIndexDoesNotReallocate") {
  var s = getCOWFastSet()
  var identity1 = unsafeBitCast(s, Int.self)

  var startIndex = s.startIndex
  let empty = startIndex == s.endIndex
  expectNotEqual(empty, (s.startIndex < s.endIndex))
  expectTrue(s.startIndex <= s.endIndex)
  expectEqual(empty, (s.startIndex >= s.endIndex))
  expectFalse(s.startIndex > s.endIndex)
  expectEqual(identity1, unsafeBitCast(s, Int.self))

  expectNotEqual(0, s[startIndex])
  expectEqual(identity1, unsafeBitCast(s, Int.self))
}

SetTestSuite.test("COW.Slow.SubscriptWithIndexDoesNotReallocate") {
  var s = getCOWSlowSet()
  var identity1 = unsafeBitCast(s, Int.self)

  var startIndex = s.startIndex
  let empty = startIndex == s.endIndex
  expectNotEqual(empty, (s.startIndex < s.endIndex))
  expectTrue(s.startIndex <= s.endIndex)
  expectEqual(empty, (s.startIndex >= s.endIndex))
  expectFalse(s.startIndex > s.endIndex)
  expectEqual(identity1, unsafeBitCast(s, Int.self))

  expectNotEqual(TestKeyTy(0), s[startIndex])
  expectEqual(identity1, unsafeBitCast(s, Int.self))
}

SetTestSuite.test("COW.Fast.ContainsDoesNotReallocate") {
  var s = getCOWFastSet()
  var identity1 = unsafeBitCast(s, Int.self)

  expectTrue(s.contains(1010))
  expectEqual(identity1, unsafeBitCast(s, Int.self))

  do {
    var s2: Set<MinimalHashableValue> = []
    MinimalHashableValue.timesEqualEqualWasCalled = 0
    MinimalHashableValue.timesHashValueWasCalled = 0
    expectFalse(s2.contains(MinimalHashableValue(42)))

    // If the set is empty, we shouldn't be computing the hash value of the
    // provided key.
    expectEqual(0, MinimalHashableValue.timesEqualEqualWasCalled)
    expectEqual(0, MinimalHashableValue.timesHashValueWasCalled)
  }
}

SetTestSuite.test("COW.Slow.ContainsDoesNotReallocate") {
  var s = getCOWSlowSet()
  var identity1 = unsafeBitCast(s, Int.self)

  expectTrue(s.contains(TestKeyTy(1010)))
  expectEqual(identity1, unsafeBitCast(s, Int.self))

  // Insert a new key-value pair.
  s.insert(TestKeyTy(4040))
  expectEqual(identity1, unsafeBitCast(s, Int.self))
  expectEqual(4, s.count)
  expectTrue(s.contains(TestKeyTy(1010)))
  expectTrue(s.contains(TestKeyTy(2020)))
  expectTrue(s.contains(TestKeyTy(3030)))
  expectTrue(s.contains(TestKeyTy(4040)))

  // Delete an existing key.
  s.remove(TestKeyTy(1010))
  expectEqual(identity1, unsafeBitCast(s, Int.self))
  expectEqual(3, s.count)
  expectTrue(s.contains(TestKeyTy(2020)))
  expectTrue(s.contains(TestKeyTy(3030)))
  expectTrue(s.contains(TestKeyTy(4040)))

  // Try to delete a key that does not exist.
  s.remove(TestKeyTy(777))
  expectEqual(identity1, unsafeBitCast(s, Int.self))
  expectEqual(3, s.count)
  expectTrue(s.contains(TestKeyTy(2020)))
  expectTrue(s.contains(TestKeyTy(3030)))
  expectTrue(s.contains(TestKeyTy(4040)))

  do {
    var s2: Set<MinimalHashableClass> = []
    MinimalHashableClass.timesEqualEqualWasCalled = 0
    MinimalHashableClass.timesHashValueWasCalled = 0
    expectFalse(s2.contains(MinimalHashableClass(42)))

    // If the set is empty, we shouldn't be computing the hash value of the
    // provided key.
    expectEqual(0, MinimalHashableClass.timesEqualEqualWasCalled)
    expectEqual(0, MinimalHashableClass.timesHashValueWasCalled)
  }
}

SetTestSuite.test("COW.Fast.InsertDoesNotReallocate") {
  var s1 = getCOWFastSet()

  let identity1 = unsafeBitCast(s1, Int.self)
  let count1 = s1.count

  // Inserting a redundant element should not create new storage
  s1.insert(2020)
  expectEqual(identity1, unsafeBitCast(s1, Int.self))
  expectEqual(count1, s1.count)

  s1.insert(4040)
  s1.insert(5050)
  s1.insert(6060)
  expectEqual(count1 + 3, s1.count)
  expectEqual(identity1, unsafeBitCast(s1, Int.self))
}

SetTestSuite.test("COW.Slow.InsertDoesNotReallocate") {
  do {
    var s1 = getCOWSlowSet()

    let identity1 = unsafeBitCast(s1, Int.self)
    let count1 = s1.count

    // Inserting a redundant element should not create new storage
    s1.insert(TestKeyTy(2020))
    expectEqual(identity1, unsafeBitCast(s1, Int.self))
    expectEqual(count1, s1.count)

    s1.insert(TestKeyTy(4040))
    s1.insert(TestKeyTy(5050))
    s1.insert(TestKeyTy(6060))
    expectEqual(count1 + 3, s1.count)
    expectEqual(identity1, unsafeBitCast(s1, Int.self))
  }

  do {
    var s1 = getCOWSlowSet()
    var identity1 = unsafeBitCast(s1, Int.self)

    var s2 = s1
    expectEqual(identity1, unsafeBitCast(s1, Int.self))
    expectEqual(identity1, unsafeBitCast(s2, Int.self))

    s2.insert(TestKeyTy(2040))
    expectEqual(identity1, unsafeBitCast(s1, Int.self))
    expectNotEqual(identity1, unsafeBitCast(s2, Int.self))

    expectEqual(3, s1.count)
    expectTrue(s1.contains(TestKeyTy(1010)))
    expectTrue(s1.contains(TestKeyTy(2020)))
    expectTrue(s1.contains(TestKeyTy(3030)))
    expectFalse(s1.contains(TestKeyTy(2040)))

    expectEqual(4, s2.count)
    expectTrue(s2.contains(TestKeyTy(1010)))
    expectTrue(s2.contains(TestKeyTy(2020)))
    expectTrue(s2.contains(TestKeyTy(3030)))
    expectTrue(s2.contains(TestKeyTy(2040)))

    // Keep variables alive.
    _fixLifetime(s1)
    _fixLifetime(s2)
  }

  do {
    var s1 = getCOWSlowSet()
    var identity1 = unsafeBitCast(s1, Int.self)

    var s2 = s1
    expectEqual(identity1, unsafeBitCast(s1, Int.self))
    expectEqual(identity1, unsafeBitCast(s2, Int.self))

    // Insert a redundant element.
    s2.insert(TestKeyTy(2020))
    expectEqual(identity1, unsafeBitCast(s1, Int.self))
    expectNotEqual(identity1, unsafeBitCast(s2, Int.self))

    expectEqual(3, s1.count)
    expectTrue(s1.contains(TestKeyTy(1010)))
    expectTrue(s1.contains(TestKeyTy(2020)))
    expectTrue(s1.contains(TestKeyTy(3030)))

    expectEqual(3, s2.count)
    expectTrue(s2.contains(TestKeyTy(1010)))
    expectTrue(s2.contains(TestKeyTy(2020)))
    expectTrue(s2.contains(TestKeyTy(3030)))

    // Keep variables alive.
    _fixLifetime(s1)
    _fixLifetime(s2)
  }
}

SetTestSuite.test("COW.Fast.IndexForMemberDoesNotReallocate") {
  var s = getCOWFastSet()
  var identity1 = unsafeBitCast(s, Int.self)

  // Find an existing key.
  do {
    var foundIndex1 = s.indexOf(1010)!
    expectEqual(identity1, unsafeBitCast(s, Int.self))

    var foundIndex2 = s.indexOf(1010)!
    expectEqual(foundIndex1, foundIndex2)

    expectEqual(1010, s[foundIndex1])
    expectEqual(identity1, unsafeBitCast(s, Int.self))
  }

  // Try to find a key that is not present.
  do {
    var foundIndex1 = s.indexOf(1111)
    expectEmpty(foundIndex1)
    expectEqual(identity1, unsafeBitCast(s, Int.self))
  }

  do {
    var s2: Set<MinimalHashableValue> = []
    MinimalHashableValue.timesEqualEqualWasCalled = 0
    MinimalHashableValue.timesHashValueWasCalled = 0
    expectEmpty(s2.indexOf(MinimalHashableValue(42)))

    // If the set is empty, we shouldn't be computing the hash value of the
    // provided key.
    expectEqual(0, MinimalHashableValue.timesEqualEqualWasCalled)
    expectEqual(0, MinimalHashableValue.timesHashValueWasCalled)
  }
}

SetTestSuite.test("COW.Slow.IndexForMemberDoesNotReallocate") {
  var s = getCOWSlowSet()
  var identity1 = unsafeBitCast(s, Int.self)

  // Find an existing key.
  do {
    var foundIndex1 = s.indexOf(TestKeyTy(1010))!
    expectEqual(identity1, unsafeBitCast(s, Int.self))

    var foundIndex2 = s.indexOf(TestKeyTy(1010))!
    expectEqual(foundIndex1, foundIndex2)

    expectEqual(TestKeyTy(1010), s[foundIndex1])
    expectEqual(identity1, unsafeBitCast(s, Int.self))
  }

  // Try to find a key that is not present.
  do {
    var foundIndex1 = s.indexOf(TestKeyTy(1111))
    expectEmpty(foundIndex1)
    expectEqual(identity1, unsafeBitCast(s, Int.self))
  }

  do {
    var s2: Set<MinimalHashableClass> = []
    MinimalHashableClass.timesEqualEqualWasCalled = 0
    MinimalHashableClass.timesHashValueWasCalled = 0
    expectEmpty(s2.indexOf(MinimalHashableClass(42)))

    // If the set is empty, we shouldn't be computing the hash value of the
    // provided key.
    expectEqual(0, MinimalHashableClass.timesEqualEqualWasCalled)
    expectEqual(0, MinimalHashableClass.timesHashValueWasCalled)
  }
}

<<<<<<< HEAD
SetTestSuite.test("COW.Fast.RemoveAtDoesNotReallocate") {
  if true {
=======
SetTestSuite.test("COW.Fast.RemoveAtIndexDoesNotReallocate") {
  do {
>>>>>>> 64cbec38
    var s = getCOWFastSet()
    var identity1 = unsafeBitCast(s, Int.self)

    let foundIndex1 = s.indexOf(1010)!
    expectEqual(identity1, unsafeBitCast(s, Int.self))

    expectEqual(1010, s[foundIndex1])

    let removed = s.removeAt(foundIndex1)
    expectEqual(1010, removed)

    expectEqual(identity1, unsafeBitCast(s, Int.self))
    expectEmpty(s.indexOf(1010))
  }

  do {
    var s1 = getCOWFastSet()
    var identity1 = unsafeBitCast(s1, Int.self)

    var s2 = s1
    expectEqual(identity1, unsafeBitCast(s1, Int.self))
    expectEqual(identity1, unsafeBitCast(s2, Int.self))

    var foundIndex1 = s2.indexOf(1010)!
    expectEqual(1010, s2[foundIndex1])
    expectEqual(identity1, unsafeBitCast(s1, Int.self))
    expectEqual(identity1, unsafeBitCast(s2, Int.self))

    let removed = s2.removeAt(foundIndex1)
    expectEqual(1010, removed)

    expectEqual(identity1, unsafeBitCast(s1, Int.self))
    expectNotEqual(identity1, unsafeBitCast(s2, Int.self))
    expectEmpty(s2.indexOf(1010))
  }
}

<<<<<<< HEAD
SetTestSuite.test("COW.Slow.RemoveAtDoesNotReallocate") {
  if true {
=======
SetTestSuite.test("COW.Slow.RemoveAtIndexDoesNotReallocate") {
  do {
>>>>>>> 64cbec38
    var s = getCOWSlowSet()
    var identity1 = unsafeBitCast(s, Int.self)

    let foundIndex1 = s.indexOf(TestKeyTy(1010))!
    expectEqual(identity1, unsafeBitCast(s, Int.self))

    expectEqual(TestKeyTy(1010), s[foundIndex1])

    let removed = s.removeAt(foundIndex1)
    expectEqual(TestKeyTy(1010), removed)

    expectEqual(identity1, unsafeBitCast(s, Int.self))
    expectEmpty(s.indexOf(TestKeyTy(1010)))
  }

  do {
    var s1 = getCOWSlowSet()
    var identity1 = unsafeBitCast(s1, Int.self)

    var s2 = s1
    expectEqual(identity1, unsafeBitCast(s1, Int.self))
    expectEqual(identity1, unsafeBitCast(s2, Int.self))

    var foundIndex1 = s2.indexOf(TestKeyTy(1010))!
    expectEqual(TestKeyTy(1010), s2[foundIndex1])
    expectEqual(identity1, unsafeBitCast(s1, Int.self))
    expectEqual(identity1, unsafeBitCast(s2, Int.self))

    let removed = s2.removeAt(foundIndex1)
    expectEqual(TestKeyTy(1010), removed)

    expectEqual(identity1, unsafeBitCast(s1, Int.self))
    expectNotEqual(identity1, unsafeBitCast(s2, Int.self))
    expectEmpty(s2.indexOf(TestKeyTy(1010)))
  }
}

SetTestSuite.test("COW.Fast.RemoveDoesNotReallocate") {
  do {
    var s1 = getCOWFastSet()
    var identity1 = unsafeBitCast(s1, Int.self)

    var deleted = s1.remove(0)
    expectEmpty(deleted)
    expectEqual(identity1, unsafeBitCast(s1, Int.self))

    deleted = s1.remove(1010)
    expectOptionalEqual(1010, deleted)
    expectEqual(identity1, unsafeBitCast(s1, Int.self))

    // Keep variables alive.
    _fixLifetime(s1)
  }

  do {
    var s1 = getCOWFastSet()
    var identity1 = unsafeBitCast(s1, Int.self)

    var s2 = s1
    var deleted = s2.remove(0)
    expectEmpty(deleted)
    expectEqual(identity1, unsafeBitCast(s1, Int.self))
    expectEqual(identity1, unsafeBitCast(s2, Int.self))

    deleted = s2.remove(1010)
    expectOptionalEqual(1010, deleted)
    expectEqual(identity1, unsafeBitCast(s1, Int.self))
    expectNotEqual(identity1, unsafeBitCast(s2, Int.self))

    // Keep variables alive.
    _fixLifetime(s1)
    _fixLifetime(s2)
  }
}

SetTestSuite.test("COW.Slow.RemoveDoesNotReallocate") {
  do {
    var s1 = getCOWSlowSet()
    var identity1 = unsafeBitCast(s1, Int.self)

    var deleted = s1.remove(TestKeyTy(0))
    expectEmpty(deleted)
    expectEqual(identity1, unsafeBitCast(s1, Int.self))

    deleted = s1.remove(TestKeyTy(1010))
    expectOptionalEqual(TestKeyTy(1010), deleted)
    expectEqual(identity1, unsafeBitCast(s1, Int.self))

    // Keep variables alive.
    _fixLifetime(s1)
  }

  do {
    var s1 = getCOWSlowSet()
    var identity1 = unsafeBitCast(s1, Int.self)

    var s2 = s1
    var deleted = s2.remove(TestKeyTy(0))
    expectEmpty(deleted)
    expectEqual(identity1, unsafeBitCast(s1, Int.self))
    expectEqual(identity1, unsafeBitCast(s2, Int.self))

    deleted = s2.remove(TestKeyTy(1010))
    expectOptionalEqual(TestKeyTy(1010), deleted)
    expectEqual(identity1, unsafeBitCast(s1, Int.self))
    expectNotEqual(identity1, unsafeBitCast(s2, Int.self))

    // Keep variables alive.
    _fixLifetime(s1)
    _fixLifetime(s2)
  }
}

SetTestSuite.test("COW.Fast.UnionInPlaceSmallSetDoesNotReallocate") {
  var s1 = getCOWFastSet()
  let s2 = Set([4040, 5050, 6060])
  let s3 = Set([1010, 2020, 3030, 4040, 5050, 6060])

  let identity1 = unsafeBitCast(s1, Int.self)

  // Adding the empty set should obviously not allocate
  s1.unionInPlace(Set<Int>())
  expectEqual(identity1, unsafeBitCast(s1, Int.self))

  // adding a small set shouldn't cause a reallocation
  s1.unionInPlace(s2)
  expectEqual(s1, s3)
  expectEqual(identity1, unsafeBitCast(s1, Int.self))
}

SetTestSuite.test("COW.Fast.RemoveAllDoesNotReallocate") {
  do {
    var s = getCOWFastSet()
    let originalCapacity = s._variantStorage.native.capacity
    expectEqual(3, s.count)
    expectTrue(s.contains(1010))

    s.removeAll()
    // We can not expectTrue that identity changed, since the new buffer of
    // smaller size can be allocated at the same address as the old one.
    var identity1 = unsafeBitCast(s, Int.self)
    expectTrue(s._variantStorage.native.capacity < originalCapacity)
    expectEqual(0, s.count)
    expectFalse(s.contains(1010))

    s.removeAll()
    expectEqual(identity1, unsafeBitCast(s, Int.self))
    expectEqual(0, s.count)
    expectFalse(s.contains(1010))
  }

  do {
    var s = getCOWFastSet()
    var identity1 = unsafeBitCast(s, Int.self)
    let originalCapacity = s._variantStorage.native.capacity
    expectEqual(3, s.count)
    expectTrue(s.contains(1010))

    s.removeAll(keepingCapacity: true)
    expectEqual(identity1, unsafeBitCast(s, Int.self))
    expectEqual(originalCapacity, s._variantStorage.native.capacity)
    expectEqual(0, s.count)
    expectFalse(s.contains(1010))

    s.removeAll(keepingCapacity: true)
    expectEqual(identity1, unsafeBitCast(s, Int.self))
    expectEqual(originalCapacity, s._variantStorage.native.capacity)
    expectEqual(0, s.count)
    expectFalse(s.contains(1010))
  }

  do {
    var s1 = getCOWFastSet()
    var identity1 = unsafeBitCast(s1, Int.self)
    expectEqual(3, s1.count)
    expectTrue(s1.contains(1010))

    var s2 = s1
    s2.removeAll()
    var identity2 = unsafeBitCast(s2, Int.self)
    expectEqual(identity1, unsafeBitCast(s1, Int.self))
    expectNotEqual(identity1, identity2)
    expectEqual(3, s1.count)
    expectTrue(s1.contains(1010))
    expectEqual(0, s2.count)
    expectFalse(s2.contains(1010))

    // Keep variables alive.
    _fixLifetime(s1)
    _fixLifetime(s2)
  }

  do {
    var s1 = getCOWFastSet()
    var identity1 = unsafeBitCast(s1, Int.self)
    let originalCapacity = s1._variantStorage.native.capacity
    expectEqual(3, s1.count)
    expectTrue(s1.contains(1010))

    var s2 = s1
    s2.removeAll(keepingCapacity: true)
    var identity2 = unsafeBitCast(s2, Int.self)
    expectEqual(identity1, unsafeBitCast(s1, Int.self))
    expectNotEqual(identity1, identity2)
    expectEqual(3, s1.count)
    expectTrue(s1.contains(1010))
    expectEqual(originalCapacity, s2._variantStorage.native.capacity)
    expectEqual(0, s2.count)
    expectFalse(s2.contains(1010))

    // Keep variables alive.
    _fixLifetime(s1)
    _fixLifetime(s2)
  }
}

SetTestSuite.test("COW.Slow.RemoveAllDoesNotReallocate") {
  do {
    var s = getCOWSlowSet()
    let originalCapacity = s._variantStorage.native.capacity
    expectEqual(3, s.count)
    expectTrue(s.contains(TestKeyTy(1010)))

    s.removeAll()
    // We can not expectTrue that identity changed, since the new buffer of
    // smaller size can be allocated at the same address as the old one.
    var identity1 = unsafeBitCast(s, Int.self)
    expectTrue(s._variantStorage.native.capacity < originalCapacity)
    expectEqual(0, s.count)
    expectFalse(s.contains(TestKeyTy(1010)))

    s.removeAll()
    expectEqual(identity1, unsafeBitCast(s, Int.self))
    expectEqual(0, s.count)
    expectFalse(s.contains(TestKeyTy(1010)))
  }

  do {
    var s = getCOWSlowSet()
    var identity1 = unsafeBitCast(s, Int.self)
    let originalCapacity = s._variantStorage.native.capacity
    expectEqual(3, s.count)
    expectTrue(s.contains(TestKeyTy(1010)))

    s.removeAll(keepingCapacity: true)
    expectEqual(identity1, unsafeBitCast(s, Int.self))
    expectEqual(originalCapacity, s._variantStorage.native.capacity)
    expectEqual(0, s.count)
    expectFalse(s.contains(TestKeyTy(1010)))

    s.removeAll(keepingCapacity: true)
    expectEqual(identity1, unsafeBitCast(s, Int.self))
    expectEqual(originalCapacity, s._variantStorage.native.capacity)
    expectEqual(0, s.count)
    expectFalse(s.contains(TestKeyTy(1010)))
  }

  do {
    var s1 = getCOWSlowSet()
    var identity1 = unsafeBitCast(s1, Int.self)
    expectEqual(3, s1.count)
    expectTrue(s1.contains(TestKeyTy(1010)))

    var s2 = s1
    s2.removeAll()
    var identity2 = unsafeBitCast(s2, Int.self)
    expectEqual(identity1, unsafeBitCast(s1, Int.self))
    expectNotEqual(identity1, identity2)
    expectEqual(3, s1.count)
    expectTrue(s1.contains(TestKeyTy(1010)))
    expectEqual(0, s2.count)
    expectFalse(s2.contains(TestKeyTy(1010)))

    // Keep variables alive.
    _fixLifetime(s1)
    _fixLifetime(s2)
  }

  do {
    var s1 = getCOWSlowSet()
    var identity1 = unsafeBitCast(s1, Int.self)
    let originalCapacity = s1._variantStorage.native.capacity
    expectEqual(3, s1.count)
    expectTrue(s1.contains(TestKeyTy(1010)))

    var s2 = s1
    s2.removeAll(keepingCapacity: true)
    var identity2 = unsafeBitCast(s2, Int.self)
    expectEqual(identity1, unsafeBitCast(s1, Int.self))
    expectNotEqual(identity1, identity2)
    expectEqual(3, s1.count)
    expectTrue(s1.contains(TestKeyTy(1010)))
    expectEqual(originalCapacity, s2._variantStorage.native.capacity)
    expectEqual(0, s2.count)
    expectFalse(s2.contains(TestKeyTy(1010)))

    // Keep variables alive.
    _fixLifetime(s1)
    _fixLifetime(s2)
  }
}

SetTestSuite.test("COW.Fast.FirstDoesNotReallocate") {
  var s = getCOWFastSet()
  var identity1 = unsafeBitCast(s, Int.self)

  expectNotEmpty(s.first)
  expectEqual(identity1, unsafeBitCast(s, Int.self))
}

SetTestSuite.test("COW.Fast.CountDoesNotReallocate") {
  var s = getCOWFastSet()
  var identity1 = unsafeBitCast(s, Int.self)

  expectEqual(3, s.count)
  expectEqual(identity1, unsafeBitCast(s, Int.self))
}

SetTestSuite.test("COW.Slow.FirstDoesNotReallocate") {
  var s = getCOWSlowSet()
  var identity1 = unsafeBitCast(s, Int.self)

  expectNotEmpty(s.first)
  expectEqual(identity1, unsafeBitCast(s, Int.self))
}

SetTestSuite.test("COW.Slow.CountDoesNotReallocate") {
  var s = getCOWSlowSet()
  var identity1 = unsafeBitCast(s, Int.self)

  expectEqual(3, s.count)
  expectEqual(identity1, unsafeBitCast(s, Int.self))
}

SetTestSuite.test("COW.Fast.GenerateDoesNotReallocate") {
  var s = getCOWFastSet()
  var identity1 = unsafeBitCast(s, Int.self)

  var iter = s.iterator()
  var items: [Int] = []
  while let value = iter.next() {
    items += [value]
  }
  expectTrue(equalsUnordered(items, [ 1010, 2020, 3030 ]))
  expectEqual(identity1, unsafeBitCast(s, Int.self))
}

SetTestSuite.test("COW.Slow.GenerateDoesNotReallocate") {
  var s = getCOWSlowSet()
  var identity1 = unsafeBitCast(s, Int.self)

  var iter = s.iterator()
  var items: [Int] = []
  while let value = iter.next() {
    items.append(value.value)
  }
  expectTrue(equalsUnordered(items, [ 1010, 2020, 3030 ]))
  expectEqual(identity1, unsafeBitCast(s, Int.self))
}

SetTestSuite.test("COW.Fast.EqualityTestDoesNotReallocate") {
  var s1 = getCOWFastSet()
  var identity1 = unsafeBitCast(s1, Int.self)

  var s2 = getCOWFastSet()
  var identity2 = unsafeBitCast(s2, Int.self)

  expectEqual(s1, s2)
  expectEqual(identity1, unsafeBitCast(s1, Int.self))
  expectEqual(identity2, unsafeBitCast(s2, Int.self))
}

SetTestSuite.test("COW.Slow.EqualityTestDoesNotReallocate") {
  var s1 = getCOWFastSet()
  var identity1 = unsafeBitCast(s1, Int.self)

  var s2 = getCOWFastSet()
  var identity2 = unsafeBitCast(s2, Int.self)

  expectEqual(s1, s2)
  expectEqual(identity1, unsafeBitCast(s1, Int.self))
  expectEqual(identity2, unsafeBitCast(s2, Int.self))
}

//===---
// Native set tests.
//===---

SetTestSuite.test("deleteChainCollision") {
  var k1 = TestKeyTy(value: 1010, hashValue: 0)
  var k2 = TestKeyTy(value: 2020, hashValue: 0)
  var k3 = TestKeyTy(value: 3030, hashValue: 0)

  helperDeleteThree(k1, k2, k3)
}

SetTestSuite.test("deleteChainNoCollision") {
  var k1 = TestKeyTy(value: 1010, hashValue: 0)
  var k2 = TestKeyTy(value: 2020, hashValue: 1)
  var k3 = TestKeyTy(value: 3030, hashValue: 2)

  helperDeleteThree(k1, k2, k3)
}

SetTestSuite.test("deleteChainCollision2") {
  var k1_0 = TestKeyTy(value: 1010, hashValue: 0)
  var k2_0 = TestKeyTy(value: 2020, hashValue: 0)
  var k3_2 = TestKeyTy(value: 3030, hashValue: 2)
  var k4_0 = TestKeyTy(value: 4040, hashValue: 0)
  var k5_2 = TestKeyTy(value: 5050, hashValue: 2)
  var k6_0 = TestKeyTy(value: 6060, hashValue: 0)

  var s = Set<TestKeyTy>(minimumCapacity: 10)

  s.insert(k1_0) // in bucket 0
  s.insert(k2_0) // in bucket 1
  s.insert(k3_2) // in bucket 2
  s.insert(k4_0) // in bucket 3
  s.insert(k5_2) // in bucket 4
  s.insert(k6_0) // in bucket 5

  s.remove(k3_2)

  expectTrue(s.contains(k1_0))
  expectTrue(s.contains(k2_0))
  expectFalse(s.contains(k3_2))
  expectTrue(s.contains(k4_0))
  expectTrue(s.contains(k5_2))
  expectTrue(s.contains(k6_0))
}

SetTestSuite.test("deleteChainCollisionRandomized") {
  let timeNow = CUnsignedInt(time(nil))
  print("time is \(timeNow)")
  srandom(timeNow)

  func check(s: Set<TestKeyTy>) {
    var keys = Array(s)
    for i in 0..<keys.count {
      for j in 0..<i {
        expectNotEqual(keys[i], keys[j])
      }
    }

    for k in keys {
      expectTrue(s.contains(k))
    }
  }

  var collisionChainsChoices = Array(1...8)
  var chainOverlapChoices = Array(0...5)

  var collisionChains = pickRandom(collisionChainsChoices)
  var chainOverlap = pickRandom(chainOverlapChoices)
  print("chose parameters: collisionChains=\(collisionChains) chainLength=\(chainOverlap)")

  let chainLength = 7

  var knownKeys: [TestKeyTy] = []
  func getKey(value: Int) -> TestKeyTy {
    for k in knownKeys {
      if k.value == value {
        return k
      }
    }
    let hashValue = uniformRandom(chainLength - chainOverlap) * collisionChains
    let k = TestKeyTy(value: value, hashValue: hashValue)
    knownKeys += [k]
    return k
  }

  var s = Set<TestKeyTy>(minimumCapacity: 30)
  for i in 1..<300 {
    let key = getKey(uniformRandom(collisionChains * chainLength))
    if uniformRandom(chainLength * 2) == 0 {
      s.remove(key)
    } else {
      s.insert(TestKeyTy(key.value))
    }
    check(s)
  }
}

@objc
class CustomImmutableNSSet : NSSet {
  init(_privateInit: ()) {
    super.init()
  }

  override init() {
    expectUnreachable()
    super.init()
  }

  override init(objects: UnsafePointer<AnyObject?>, count: Int) {
    expectUnreachable()
    super.init(objects: objects, count: count)
  }

  required init(coder aDecoder: NSCoder) {
    fatalError("init(coder:) not implemented by CustomImmutableNSSet")
  }

  @objc override func copyWithZone(zone: NSZone) -> AnyObject {
    ++CustomImmutableNSSet.timesCopyWithZoneWasCalled
    return self
  }

  override func member(object: AnyObject) -> AnyObject? {
    ++CustomImmutableNSSet.timesMemberWasCalled
    return getAsNSSet([ 1010, 1020, 1030 ]).member(object)
  }

  override func objectEnumerator() -> NSEnumerator {
    ++CustomImmutableNSSet.timesObjectEnumeratorWasCalled
    return getAsNSSet([ 1010, 1020, 1030 ]).objectEnumerator()
  }

  override var count: Int {
    ++CustomImmutableNSSet.timesCountWasCalled
    return 3
  }

  static var timesCopyWithZoneWasCalled = 0
  static var timesMemberWasCalled = 0
  static var timesObjectEnumeratorWasCalled = 0
  static var timesCountWasCalled = 0
}


SetTestSuite.test("BridgedFromObjC.Verbatim.SetIsCopied") {
  var (s, nss) = getBridgedVerbatimSetAndNSMutableSet()
  var identity1 = unsafeBitCast(s, Int.self)
  expectTrue(isCocoaSet(s))

  expectTrue(s.contains(TestObjCKeyTy(1010)))
  expectNotEmpty(nss.member(TestObjCKeyTy(1010)))

  nss.removeObject(TestObjCKeyTy(1010))
  expectEmpty(nss.member(TestObjCKeyTy(1010)))

  expectTrue(s.contains(TestObjCKeyTy(1010)))
}

SetTestSuite.test("BridgedFromObjC.Nonverbatim.SetIsCopied") {
  var (s, nss) = getBridgedNonverbatimSetAndNSMutableSet()
  var identity1 = unsafeBitCast(s, Int.self)
  expectTrue(isNativeSet(s))

  expectTrue(s.contains(TestBridgedKeyTy(1010)))
  expectNotEmpty(nss.member(TestBridgedKeyTy(1010)))

  nss.removeObject(TestBridgedKeyTy(1010))
  expectEmpty(nss.member(TestBridgedKeyTy(1010)))

  expectTrue(s.contains(TestBridgedKeyTy(1010)))
}


SetTestSuite.test("BridgedFromObjC.Verbatim.NSSetIsRetained") {
  var nss: NSSet = NSSet(set: getAsNSSet([ 1010, 1020, 1030 ]))

  var s: Set<NSObject> = _convertNSSetToSet(nss)

  var bridgedBack: NSSet = _convertSetToNSSet(s)

  expectEqual(
    unsafeBitCast(nss, Int.self),
    unsafeBitCast(bridgedBack, Int.self))

  _fixLifetime(nss)
  _fixLifetime(s)
  _fixLifetime(bridgedBack)
}

SetTestSuite.test("BridgedFromObjC.Nonverbatim.NSSetIsCopied") {
  var nss: NSSet = NSSet(set: getAsNSSet([ 1010, 1020, 1030 ]))

  var s: Set<TestBridgedKeyTy> = _convertNSSetToSet(nss)

  var bridgedBack: NSSet = _convertSetToNSSet(s)

  expectNotEqual(
    unsafeBitCast(nss, Int.self),
    unsafeBitCast(bridgedBack, Int.self))

  _fixLifetime(nss)
  _fixLifetime(s)
  _fixLifetime(bridgedBack)
}


SetTestSuite.test("BridgedFromObjC.Verbatim.ImmutableSetIsRetained") {
  var nss: NSSet = CustomImmutableNSSet(_privateInit: ())

  CustomImmutableNSSet.timesCopyWithZoneWasCalled = 0
  CustomImmutableNSSet.timesMemberWasCalled = 0
  CustomImmutableNSSet.timesObjectEnumeratorWasCalled = 0
  CustomImmutableNSSet.timesCountWasCalled = 0
  var s: Set<NSObject> = _convertNSSetToSet(nss)
  expectEqual(1, CustomImmutableNSSet.timesCopyWithZoneWasCalled)
  expectEqual(0, CustomImmutableNSSet.timesMemberWasCalled)
  expectEqual(0, CustomImmutableNSSet.timesObjectEnumeratorWasCalled)
  expectEqual(0, CustomImmutableNSSet.timesCountWasCalled)

  var bridgedBack: NSSet = _convertSetToNSSet(s)
  expectEqual(
    unsafeBitCast(nss, Int.self),
    unsafeBitCast(bridgedBack, Int.self))

  _fixLifetime(nss)
  _fixLifetime(s)
  _fixLifetime(bridgedBack)
}

SetTestSuite.test("BridgedFromObjC.Nonverbatim.ImmutableSetIsCopied") {
  var nss: NSSet = CustomImmutableNSSet(_privateInit: ())

  CustomImmutableNSSet.timesCopyWithZoneWasCalled = 0
  CustomImmutableNSSet.timesMemberWasCalled = 0
  CustomImmutableNSSet.timesObjectEnumeratorWasCalled = 0
  CustomImmutableNSSet.timesCountWasCalled = 0
  var s: Set<TestBridgedKeyTy> = _convertNSSetToSet(nss)
  expectEqual(0, CustomImmutableNSSet.timesCopyWithZoneWasCalled)
  expectEqual(0, CustomImmutableNSSet.timesMemberWasCalled)
  expectEqual(1, CustomImmutableNSSet.timesObjectEnumeratorWasCalled)
  expectNotEqual(0, CustomImmutableNSSet.timesCountWasCalled)

  var bridgedBack: NSSet = _convertSetToNSSet(s)
  expectNotEqual(
    unsafeBitCast(nss, Int.self),
    unsafeBitCast(bridgedBack, Int.self))

  _fixLifetime(nss)
  _fixLifetime(s)
  _fixLifetime(bridgedBack)
}


SetTestSuite.test("BridgedFromObjC.Verbatim.IndexForMember") {
  var s = getBridgedVerbatimSet()
  var identity1 = unsafeBitCast(s, Int.self)
  expectTrue(isCocoaSet(s))

  // Find an existing key.
  var member = s[s.indexOf(TestObjCKeyTy(1010))!]
  expectEqual(TestObjCKeyTy(1010), member)

  member = s[s.indexOf(TestObjCKeyTy(2020))!]
  expectEqual(TestObjCKeyTy(2020), member)

  member = s[s.indexOf(TestObjCKeyTy(3030))!]
  expectEqual(TestObjCKeyTy(3030), member)

  // Try to find a key that does not exist.
  expectEmpty(s.indexOf(TestObjCKeyTy(4040)))
  expectEqual(identity1, unsafeBitCast(s, Int.self))
}

SetTestSuite.test("BridgedFromObjC.Nonverbatim.IndexForMember") {
  var s = getBridgedNonverbatimSet()
  var identity1 = unsafeBitCast(s, Int.self)

  do {
    var member = s[s.indexOf(TestBridgedKeyTy(1010))!]
    expectEqual(TestBridgedKeyTy(1010), member)

    member = s[s.indexOf(TestBridgedKeyTy(2020))!]
    expectEqual(TestBridgedKeyTy(2020), member)

    member = s[s.indexOf(TestBridgedKeyTy(3030))!]
    expectEqual(TestBridgedKeyTy(3030), member)
  }

  expectEmpty(s.indexOf(TestBridgedKeyTy(4040)))
  expectEqual(identity1, unsafeBitCast(s, Int.self))
}

SetTestSuite.test("BridgedFromObjC.Verbatim.Insert") {
  do {
    var s = getBridgedVerbatimSet()
    var identity1 = unsafeBitCast(s, Int.self)
    expectTrue(isCocoaSet(s))

    expectFalse(s.contains(TestObjCKeyTy(2040)))
    s.insert(TestObjCKeyTy(2040))

    var identity2 = unsafeBitCast(s, Int.self)
    expectNotEqual(identity1, identity2)
    expectTrue(isNativeSet(s))
    expectEqual(4, s.count)

    expectTrue(s.contains(TestObjCKeyTy(1010)))
    expectTrue(s.contains(TestObjCKeyTy(2020)))
    expectTrue(s.contains(TestObjCKeyTy(3030)))
    expectTrue(s.contains(TestObjCKeyTy(2040)))
  }
}

SetTestSuite.test("BridgedFromObjC.Nonverbatim.Insert") {
  do {
    var s = getBridgedNonverbatimSet()
    var identity1 = unsafeBitCast(s, Int.self)
    expectTrue(isNativeSet(s))

    expectFalse(s.contains(TestBridgedKeyTy(2040)))
    s.insert(TestObjCKeyTy(2040) as TestBridgedKeyTy)

    var identity2 = unsafeBitCast(s, Int.self)
    expectNotEqual(identity1, identity2)
    expectTrue(isNativeSet(s))
    expectEqual(4, s.count)

    expectTrue(s.contains(TestBridgedKeyTy(1010)))
    expectTrue(s.contains(TestBridgedKeyTy(2020)))
    expectTrue(s.contains(TestBridgedKeyTy(3030)))
    expectTrue(s.contains(TestBridgedKeyTy(2040)))
  }
}

SetTestSuite.test("BridgedFromObjC.Verbatim.SubscriptWithIndex") {
  var s = getBridgedVerbatimSet()
  var identity1 = unsafeBitCast(s, Int.self)
  expectTrue(isCocoaSet(s))

  var startIndex = s.startIndex
  var endIndex = s.endIndex
  expectNotEqual(startIndex, endIndex)
  expectTrue(startIndex < endIndex)
  expectTrue(startIndex <= endIndex)
  expectFalse(startIndex >= endIndex)
  expectFalse(startIndex > endIndex)
  expectEqual(identity1, unsafeBitCast(s, Int.self))

  var members = [Int]()
  for var i = startIndex; i != endIndex; ++i {
    var foundMember: AnyObject = s[i]
    let member = foundMember as! TestObjCKeyTy
    members.append(member.value)
  }
  expectTrue(equalsUnordered(members, [1010, 2020, 3030]))
  expectEqual(identity1, unsafeBitCast(s, Int.self))

  // Keep indexes alive during the calls above.
  _fixLifetime(startIndex)
  _fixLifetime(endIndex)
}

SetTestSuite.test("BridgedFromObjC.Nonverbatim.SubscriptWithIndex") {
  var s = getBridgedNonverbatimSet()
  var identity1 = unsafeBitCast(s, Int.self)
  expectTrue(isNativeSet(s))

  var startIndex = s.startIndex
  var endIndex = s.endIndex
  expectNotEqual(startIndex, endIndex)
  expectTrue(startIndex < endIndex)
  expectTrue(startIndex <= endIndex)
  expectFalse(startIndex >= endIndex)
  expectFalse(startIndex > endIndex)
  expectEqual(identity1, unsafeBitCast(s, Int.self))

  var members = [Int]()
  for var i = startIndex; i != endIndex; ++i {
    var foundMember: AnyObject = s[i]
    let member = foundMember as! TestObjCKeyTy
    members.append(member.value)
  }
  expectTrue(equalsUnordered(members, [1010, 2020, 3030]))
  expectEqual(identity1, unsafeBitCast(s, Int.self))

  // Keep indexes alive during the calls above.
  _fixLifetime(startIndex)
  _fixLifetime(endIndex)
}

SetTestSuite.test("BridgedFromObjC.Verbatim.SubscriptWithIndex_Empty") {
  var s = getBridgedVerbatimSet([])
  var identity1 = unsafeBitCast(s, Int.self)
  expectTrue(isCocoaSet(s))

  var startIndex = s.startIndex
  var endIndex = s.endIndex
  expectEqual(startIndex, endIndex)
  expectFalse(startIndex < endIndex)
  expectTrue(startIndex <= endIndex)
  expectTrue(startIndex >= endIndex)
  expectFalse(startIndex > endIndex)
  expectEqual(identity1, unsafeBitCast(s, Int.self))

  // Keep indexes alive during the calls above.
  _fixLifetime(startIndex)
  _fixLifetime(endIndex)
}

SetTestSuite.test("BridgedFromObjC.Nonverbatim.SubscriptWithIndex_Empty") {
  var s = getBridgedNonverbatimSet([])
  var identity1 = unsafeBitCast(s, Int.self)
  expectTrue(isNativeSet(s))

  var startIndex = s.startIndex
  var endIndex = s.endIndex
  expectEqual(startIndex, endIndex)
  expectFalse(startIndex < endIndex)
  expectTrue(startIndex <= endIndex)
  expectTrue(startIndex >= endIndex)
  expectFalse(startIndex > endIndex)
  expectEqual(identity1, unsafeBitCast(s, Int.self))

  // Keep indexes alive during the calls above.
  _fixLifetime(startIndex)
  _fixLifetime(endIndex)
}

SetTestSuite.test("BridgedFromObjC.Verbatim.Contains") {
  var s = getBridgedVerbatimSet()
  var identity1 = unsafeBitCast(s, Int.self)
  expectTrue(isCocoaSet(s))

  expectTrue(s.contains(TestObjCKeyTy(1010)))
  expectTrue(s.contains(TestObjCKeyTy(2020)))
  expectTrue(s.contains(TestObjCKeyTy(3030)))

  expectEqual(identity1, unsafeBitCast(s, Int.self))

  // Inserting an item should now create storage unique from the bridged set.
  s.insert(TestObjCKeyTy(4040))
  var identity2 = unsafeBitCast(s, Int.self)
  expectNotEqual(identity1, identity2)
  expectTrue(isNativeSet(s))
  expectEqual(4, s.count)

  // Verify items are still present.
  expectTrue(s.contains(TestObjCKeyTy(1010)))
  expectTrue(s.contains(TestObjCKeyTy(2020)))
  expectTrue(s.contains(TestObjCKeyTy(3030)))
  expectTrue(s.contains(TestObjCKeyTy(4040)))

  // Insert a redundant item to the set.
  // A copy should *not* occur here.
  s.insert(TestObjCKeyTy(1010))
  expectEqual(identity2, unsafeBitCast(s, Int.self))
  expectTrue(isNativeSet(s))
  expectEqual(4, s.count)

  // Again, verify items are still present.
  expectTrue(s.contains(TestObjCKeyTy(1010)))
  expectTrue(s.contains(TestObjCKeyTy(2020)))
  expectTrue(s.contains(TestObjCKeyTy(3030)))
  expectTrue(s.contains(TestObjCKeyTy(4040)))
}

SetTestSuite.test("BridgedFromObjC.Nonverbatim.Contains") {
  var s = getBridgedNonverbatimSet()
  var identity1 = unsafeBitCast(s, Int.self)
  expectTrue(isNativeSet(s))

  expectTrue(s.contains(TestBridgedKeyTy(1010)))
  expectTrue(s.contains(TestBridgedKeyTy(2020)))
  expectTrue(s.contains(TestBridgedKeyTy(3030)))

  expectEqual(identity1, unsafeBitCast(s, Int.self))

  // Inserting an item should now create storage unique from the bridged set.
  s.insert(TestBridgedKeyTy(4040))
  var identity2 = unsafeBitCast(s, Int.self)
  expectNotEqual(identity1, identity2)
  expectTrue(isNativeSet(s))
  expectEqual(4, s.count)

  // Verify items are still present.
  expectTrue(s.contains(TestBridgedKeyTy(1010)))
  expectTrue(s.contains(TestBridgedKeyTy(2020)))
  expectTrue(s.contains(TestBridgedKeyTy(3030)))
  expectTrue(s.contains(TestBridgedKeyTy(4040)))

  // Insert a redundant item to the set.
  // A copy should *not* occur here.
  s.insert(TestBridgedKeyTy(1010))
  expectEqual(identity2, unsafeBitCast(s, Int.self))
  expectTrue(isNativeSet(s))
  expectEqual(4, s.count)

  // Again, verify items are still present.
  expectTrue(s.contains(TestBridgedKeyTy(1010)))
  expectTrue(s.contains(TestBridgedKeyTy(2020)))
  expectTrue(s.contains(TestBridgedKeyTy(3030)))
  expectTrue(s.contains(TestBridgedKeyTy(4040)))
}

SetTestSuite.test("BridgedFromObjC.Nonverbatim.SubscriptWithMember") {
  var s = getBridgedNonverbatimSet()
  var identity1 = unsafeBitCast(s, Int.self)
  expectTrue(isNativeSet(s))

  expectTrue(s.contains(TestBridgedKeyTy(1010)))
  expectTrue(s.contains(TestBridgedKeyTy(2020)))
  expectTrue(s.contains(TestBridgedKeyTy(3030)))

  expectEqual(identity1, unsafeBitCast(s, Int.self))

  // Insert a new member.
  // This should trigger a copy.
  s.insert(TestBridgedKeyTy(4040))
  var identity2 = unsafeBitCast(s, Int.self)

  expectTrue(isNativeSet(s))
  expectEqual(4, s.count)

  // Verify all items in place.
  expectTrue(s.contains(TestBridgedKeyTy(1010)))
  expectTrue(s.contains(TestBridgedKeyTy(2020)))
  expectTrue(s.contains(TestBridgedKeyTy(3030)))
  expectTrue(s.contains(TestBridgedKeyTy(4040)))

  // Insert a redundant member.
  // This should *not* trigger a copy.
  s.insert(TestBridgedKeyTy(1010))
  expectEqual(identity2, unsafeBitCast(s, Int.self))
  expectTrue(isNativeSet(s))
  expectEqual(4, s.count)

  // Again, verify all items in place.
  expectTrue(s.contains(TestBridgedKeyTy(1010)))
  expectTrue(s.contains(TestBridgedKeyTy(2020)))
  expectTrue(s.contains(TestBridgedKeyTy(3030)))
  expectTrue(s.contains(TestBridgedKeyTy(4040)))
}

SetTestSuite.test("BridgedFromObjC.Verbatim.RemoveAt") {
  var s = getBridgedVerbatimSet()
  let identity1 = unsafeBitCast(s, Int.self)
  expectTrue(isCocoaSet(s))

  let foundIndex1 = s.indexOf(TestObjCKeyTy(1010))!
  expectEqual(TestObjCKeyTy(1010), s[foundIndex1])
  expectEqual(identity1, unsafeBitCast(s, Int.self))

  let removedElement = s.removeAt(foundIndex1)
  expectNotEqual(identity1, unsafeBitCast(s, Int.self))
  expectTrue(isNativeSet(s))
  expectEqual(2, s.count)
  expectEqual(TestObjCKeyTy(1010), removedElement)
  expectEmpty(s.indexOf(TestObjCKeyTy(1010)))
}

SetTestSuite.test("BridgedFromObjC.Nonverbatim.RemoveAt") {
  var s = getBridgedNonverbatimSet()
  let identity1 = unsafeBitCast(s, Int.self)
  expectTrue(isNativeSet(s))

  let foundIndex1 = s.indexOf(TestBridgedKeyTy(1010))!
  expectEqual(1010, s[foundIndex1].value)
  expectEqual(identity1, unsafeBitCast(s, Int.self))

  let removedElement = s.removeAt(foundIndex1)
  expectEqual(identity1, unsafeBitCast(s, Int.self))
  expectTrue(isNativeSet(s))
  expectEqual(1010, removedElement.value)
  expectEqual(2, s.count)
  expectEmpty(s.indexOf(TestBridgedKeyTy(1010)))
}

SetTestSuite.test("BridgedFromObjC.Verbatim.Remove") {
  do {
    var s = getBridgedVerbatimSet()
    var identity1 = unsafeBitCast(s, Int.self)
    expectTrue(isCocoaSet(s))

    var deleted: AnyObject? = s.remove(TestObjCKeyTy(0))
    expectEmpty(deleted)
    expectEqual(identity1, unsafeBitCast(s, Int.self))
    expectTrue(isCocoaSet(s))

    deleted = s.remove(TestObjCKeyTy(1010))
    expectEqual(1010, deleted!.value)
    var identity2 = unsafeBitCast(s, Int.self)
    expectNotEqual(identity1, identity2)
    expectTrue(isNativeSet(s))
    expectEqual(2, s.count)

    expectFalse(s.contains(TestObjCKeyTy(1010)))
    expectTrue(s.contains(TestObjCKeyTy(2020)))
    expectTrue(s.contains(TestObjCKeyTy(3030)))
    expectEqual(identity2, unsafeBitCast(s, Int.self))
  }

  do {
    var s1 = getBridgedVerbatimSet()
    var identity1 = unsafeBitCast(s1, Int.self)

    var s2 = s1
    expectTrue(isCocoaSet(s1))
    expectTrue(isCocoaSet(s2))

    var deleted: AnyObject? = s2.remove(TestObjCKeyTy(0))
    expectEmpty(deleted)
    expectEqual(identity1, unsafeBitCast(s1, Int.self))
    expectEqual(identity1, unsafeBitCast(s2, Int.self))
    expectTrue(isCocoaSet(s1))
    expectTrue(isCocoaSet(s2))

    deleted = s2.remove(TestObjCKeyTy(1010))
    expectEqual(1010, deleted!.value)
    var identity2 = unsafeBitCast(s2, Int.self)
    expectNotEqual(identity1, identity2)
    expectTrue(isCocoaSet(s1))
    expectTrue(isNativeSet(s2))
    expectEqual(2, s2.count)

    expectTrue(s1.contains(TestObjCKeyTy(1010)))
    expectTrue(s1.contains(TestObjCKeyTy(2020)))
    expectTrue(s1.contains(TestObjCKeyTy(3030)))
    expectEqual(identity1, unsafeBitCast(s1, Int.self))

    expectFalse(s2.contains(TestObjCKeyTy(1010)))
    expectTrue(s2.contains(TestObjCKeyTy(2020)))
    expectTrue(s2.contains(TestObjCKeyTy(3030)))

    expectEqual(identity2, unsafeBitCast(s2, Int.self))
  }
}

SetTestSuite.test("BridgedFromObjC.Nonverbatim.Remove") {
  do {
    var s = getBridgedNonverbatimSet()
    var identity1 = unsafeBitCast(s, Int.self)
    expectTrue(isNativeSet(s))

    // Trying to remove something not in the set should
    // leave it completely unchanged.
    var deleted = s.remove(TestBridgedKeyTy(0))
    expectEmpty(deleted)
    expectEqual(identity1, unsafeBitCast(s, Int.self))
    expectTrue(isNativeSet(s))

    // Now remove an item that is in the set. This should
    // not create a new set altogether, however.
    deleted = s.remove(TestBridgedKeyTy(1010))
    expectEqual(1010, deleted!.value)
    var identity2 = unsafeBitCast(s, Int.self)
    expectEqual(identity1, identity2)
    expectTrue(isNativeSet(s))
    expectEqual(2, s.count)

    // Double-check - the removed member should not be found.
    expectFalse(s.contains(TestBridgedKeyTy(1010)))

    // ... but others not removed should be found.
    expectTrue(s.contains(TestBridgedKeyTy(2020)))
    expectTrue(s.contains(TestBridgedKeyTy(3030)))

    // Triple-check - we should still be working with the same object.
    expectEqual(identity2, unsafeBitCast(s, Int.self))
  }

  do {
    var s1 = getBridgedNonverbatimSet()
    let identity1 = unsafeBitCast(s1, Int.self)

    var s2 = s1
    expectTrue(isNativeSet(s1))
    expectTrue(isNativeSet(s2))

    var deleted = s2.remove(TestBridgedKeyTy(0))
    expectEmpty(deleted)
    expectEqual(identity1, unsafeBitCast(s1, Int.self))
    expectEqual(identity1, unsafeBitCast(s2, Int.self))
    expectTrue(isNativeSet(s1))
    expectTrue(isNativeSet(s2))

    deleted = s2.remove(TestBridgedKeyTy(1010))
    expectEqual(1010, deleted!.value)
    let identity2 = unsafeBitCast(s2, Int.self)
    expectNotEqual(identity1, identity2)
    expectTrue(isNativeSet(s1))
    expectTrue(isNativeSet(s2))
    expectEqual(2, s2.count)

    expectTrue(s1.contains(TestBridgedKeyTy(1010)))
    expectTrue(s1.contains(TestBridgedKeyTy(2020)))
    expectTrue(s1.contains(TestBridgedKeyTy(3030)))
    expectEqual(identity1, unsafeBitCast(s1, Int.self))

    expectFalse(s2.contains(TestBridgedKeyTy(1010)))
    expectTrue(s2.contains(TestBridgedKeyTy(2020)))
    expectTrue(s2.contains(TestBridgedKeyTy(3030)))
    expectEqual(identity2, unsafeBitCast(s2, Int.self))
  }
}

SetTestSuite.test("BridgedFromObjC.Verbatim.RemoveAll") {
  do {
    var s = getBridgedVerbatimSet([])
    var identity1 = unsafeBitCast(s, Int.self)
    expectTrue(isCocoaSet(s))
    expectEqual(0, s.count)

    s.removeAll()
    expectEqual(identity1, unsafeBitCast(s, Int.self))
    expectEqual(0, s.count)
  }

  do {
    var s = getBridgedVerbatimSet()
    var identity1 = unsafeBitCast(s, Int.self)
    expectTrue(isCocoaSet(s))
    expectEqual(3, s.count)
    expectTrue(s.contains(TestBridgedKeyTy(1010)))

    s.removeAll()
    expectEqual(0, s.count)
    expectFalse(s.contains(TestBridgedKeyTy(1010)))
  }

  do {
    var s1 = getBridgedVerbatimSet()
    var identity1 = unsafeBitCast(s1, Int.self)
    expectTrue(isCocoaSet(s1))
    expectEqual(3, s1.count)
    expectTrue(s1.contains(TestBridgedKeyTy(1010)))

    var s2 = s1
    s2.removeAll()
    var identity2 = unsafeBitCast(s2, Int.self)
    expectEqual(identity1, unsafeBitCast(s1, Int.self))
    expectNotEqual(identity2, identity1)
    expectEqual(3, s1.count)
    expectTrue(s1.contains(TestBridgedKeyTy(1010)))
    expectEqual(0, s2.count)
    expectFalse(s2.contains(TestBridgedKeyTy(1010)))
  }

  do {
    var s1 = getBridgedVerbatimSet()
    var identity1 = unsafeBitCast(s1, Int.self)
    expectTrue(isCocoaSet(s1))
    expectEqual(3, s1.count)
    expectTrue(s1.contains(TestBridgedKeyTy(1010)))

    var s2 = s1
    s2.removeAll(keepingCapacity: true)
    var identity2 = unsafeBitCast(s2, Int.self)
    expectEqual(identity1, unsafeBitCast(s1, Int.self))
    expectNotEqual(identity2, identity1)
    expectEqual(3, s1.count)
    expectTrue(s1.contains(TestBridgedKeyTy(1010)))
    expectEqual(0 , s2.count)
    expectFalse(s2.contains(TestBridgedKeyTy(1010)))
  }
}

SetTestSuite.test("BridgedFromObjC.Nonverbatim.RemoveAll") {
  do {
    var s = getBridgedNonverbatimSet([])
    var identity1 = unsafeBitCast(s, Int.self)
    expectTrue(isNativeSet(s))
    expectEqual(0, s.count)

    s.removeAll()
    expectEqual(identity1, unsafeBitCast(s, Int.self))
    expectEqual(0, s.count)
  }

  do {
    var s = getBridgedNonverbatimSet()
    var identity1 = unsafeBitCast(s, Int.self)
    expectTrue(isNativeSet(s))
    expectEqual(3, s.count)
    expectTrue(s.contains(TestBridgedKeyTy(1010)))

    s.removeAll()
    expectEqual(0, s.count)
    expectFalse(s.contains(TestBridgedKeyTy(1010)))
  }

  do {
    var s1 = getBridgedNonverbatimSet()
    var identity1 = unsafeBitCast(s1, Int.self)
    expectTrue(isNativeSet(s1))
    expectEqual(3, s1.count)
    expectTrue(s1.contains(TestBridgedKeyTy(1010)))

    var s2 = s1
    s2.removeAll()
    var identity2 = unsafeBitCast(s2, Int.self)
    expectEqual(identity1, unsafeBitCast(s1, Int.self))
    expectNotEqual(identity2, identity1)
    expectEqual(3, s1.count)
    expectTrue(s1.contains(TestBridgedKeyTy(1010)))
    expectEqual(0, s2.count)
    expectFalse(s2.contains(TestBridgedKeyTy(1010)))
  }

  do {
    var s1 = getBridgedNonverbatimSet()
    var identity1 = unsafeBitCast(s1, Int.self)
    expectTrue(isNativeSet(s1))
    expectEqual(3, s1.count)
    expectTrue(s1.contains(TestBridgedKeyTy(1010)))

    var s2 = s1
    s2.removeAll(keepingCapacity: true)
    var identity2 = unsafeBitCast(s2, Int.self)
    expectEqual(identity1, unsafeBitCast(s1, Int.self))
    expectNotEqual(identity2, identity1)
    expectEqual(3, s1.count)
    expectTrue(s1.contains(TestObjCKeyTy(1010) as TestBridgedKeyTy))
    expectEqual(0, s2.count)
    expectFalse(s2.contains(TestObjCKeyTy(1010) as TestBridgedKeyTy))
  }
}

SetTestSuite.test("BridgedFromObjC.Verbatim.Count") {
  var s = getBridgedVerbatimSet()
  var identity1 = unsafeBitCast(s, Int.self)
  expectTrue(isCocoaSet(s))

  expectEqual(3, s.count)
  expectEqual(identity1, unsafeBitCast(s, Int.self))
}

SetTestSuite.test("BridgedFromObjC.Nonverbatim.Count") {
  var s = getBridgedNonverbatimSet()
  var identity1 = unsafeBitCast(s, Int.self)
  expectTrue(isNativeSet(s))

  expectEqual(3, s.count)
  expectEqual(identity1, unsafeBitCast(s, Int.self))
}

SetTestSuite.test("BridgedFromObjC.Verbatim.Generate") {
  var s = getBridgedVerbatimSet()
  var identity1 = unsafeBitCast(s, Int.self)
  expectTrue(isCocoaSet(s))

  var iter = s.iterator()
  var members: [Int] = []
  while let member = iter.next() {
    members.append((member as! TestObjCKeyTy).value)
  }
  expectTrue(equalsUnordered(members, [1010, 2020, 3030]))
  // The following is not required by the IteratorProtocol protocol, but
  // it is a nice QoI.
  expectEmpty(iter.next())
  expectEmpty(iter.next())
  expectEmpty(iter.next())
  expectEqual(identity1, unsafeBitCast(s, Int.self))
}

SetTestSuite.test("BridgedFromObjC.Nonverbatim.Generate") {
  var s = getBridgedNonverbatimSet()
  var identity1 = unsafeBitCast(s, Int.self)
  expectTrue(isNativeSet(s))

  var iter = s.iterator()
  var members: [Int] = []
  while let member = iter.next() {
    members.append(member.value)
  }
  expectTrue(equalsUnordered(members, [1010, 2020, 3030]))
  // The following is not required by the IteratorProtocol protocol, but
  // it is a nice QoI.
  expectEmpty(iter.next())
  expectEmpty(iter.next())
  expectEmpty(iter.next())
  expectEqual(identity1, unsafeBitCast(s, Int.self))
}

SetTestSuite.test("BridgedFromObjC.Verbatim.Generate_Empty") {
  var s = getBridgedVerbatimSet([])
  var identity1 = unsafeBitCast(s, Int.self)
  expectTrue(isCocoaSet(s))

  var iter = s.iterator()
  expectEmpty(iter.next())
  // The following is not required by the IteratorProtocol protocol, but
  // it is a nice QoI.
  expectEmpty(iter.next())
  expectEmpty(iter.next())
  expectEmpty(iter.next())
  expectEqual(identity1, unsafeBitCast(s, Int.self))
}

SetTestSuite.test("BridgedFromObjC.Nonverbatim.Generate_Empty") {
  var s = getBridgedNonverbatimSet([])
  var identity1 = unsafeBitCast(s, Int.self)
  expectTrue(isNativeSet(s))

  var iter = s.iterator()
  expectEmpty(iter.next())
  // The following is not required by the IteratorProtocol protocol, but
  // it is a nice QoI.
  expectEmpty(iter.next())
  expectEmpty(iter.next())
  expectEmpty(iter.next())
  expectEqual(identity1, unsafeBitCast(s, Int.self))
}

SetTestSuite.test("BridgedFromObjC.Verbatim.Generate_Huge") {
  var s = getHugeBridgedVerbatimSet()
  var identity1 = unsafeBitCast(s, Int.self)
  expectTrue(isCocoaSet(s))

  var iter = s.iterator()
  var members = [Int]()
  while let member = iter.next() {
    members.append((member as! TestObjCKeyTy).value)
  }
  expectTrue(equalsUnordered(members, hugeNumberArray))
  // The following is not required by the IteratorProtocol protocol, but
  // it is a nice QoI.
  expectEmpty(iter.next())
  expectEmpty(iter.next())
  expectEmpty(iter.next())
  expectEqual(identity1, unsafeBitCast(s, Int.self))
}

SetTestSuite.test("BridgedFromObjC.Nonverbatim.Generate_Huge") {
  var s = getHugeBridgedNonverbatimSet()
  var identity1 = unsafeBitCast(s, Int.self)
  expectTrue(isNativeSet(s))

  var iter = s.iterator()
  var members = [Int]()
  while let member = iter.next() as AnyObject? {
    members.append((member as! TestBridgedKeyTy).value)
  }
  expectTrue(equalsUnordered(members, hugeNumberArray))
  // The following is not required by the IteratorProtocol protocol, but
  // it is a nice QoI.
  expectEmpty(iter.next())
  expectEmpty(iter.next())
  expectEmpty(iter.next())
  expectEqual(identity1, unsafeBitCast(s, Int.self))
}

SetTestSuite.test("BridgedFromObjC.Verbatim.EqualityTest_Empty") {
  var s1 = getBridgedVerbatimSet([])
  var identity1 = unsafeBitCast(s1, Int.self)
  expectTrue(isCocoaSet(s1))

  var s2 = getBridgedVerbatimSet([])
  var identity2 = unsafeBitCast(s2, Int.self)
  expectTrue(isCocoaSet(s2))
  expectEqual(identity1, identity2)

  expectEqual(s1, s2)
  expectEqual(identity1, unsafeBitCast(s1, Int.self))
  expectEqual(identity2, unsafeBitCast(s2, Int.self))

  s2.insert(TestObjCKeyTy(4040))
  expectTrue(isNativeSet(s2))
  expectNotEqual(identity2, unsafeBitCast(s2, Int.self))
  identity2 = unsafeBitCast(s2, Int.self)

  expectNotEqual(s1, s2)
  expectEqual(identity1, unsafeBitCast(s1, Int.self))
  expectEqual(identity2, unsafeBitCast(s2, Int.self))
}

SetTestSuite.test("BridgedFromObjC.Nonverbatim.EqualityTest_Empty") {
  var s1 = getBridgedNonverbatimSet([])
  var identity1 = unsafeBitCast(s1, Int.self)
  expectTrue(isNativeSet(s1))

  var s2 = getBridgedNonverbatimSet([])
  var identity2 = unsafeBitCast(s2, Int.self)
  expectTrue(isNativeSet(s2))
  expectNotEqual(identity1, identity2)

  expectEqual(s1, s2)
  expectEqual(identity1, unsafeBitCast(s1, Int.self))
  expectEqual(identity2, unsafeBitCast(s2, Int.self))

  s2.insert(TestObjCKeyTy(4040) as TestBridgedKeyTy)
  expectTrue(isNativeSet(s2))
  expectEqual(identity2, unsafeBitCast(s2, Int.self))

  expectNotEqual(s1, s2)
  expectEqual(identity1, unsafeBitCast(s1, Int.self))
  expectEqual(identity2, unsafeBitCast(s2, Int.self))
}

SetTestSuite.test("BridgedFromObjC.Verbatim.EqualityTest_Small") {
  var s1 = getBridgedVerbatimSet()
  let identity1 = unsafeBitCast(s1, Int.self)
  expectTrue(isCocoaSet(s1))

  var s2 = getBridgedVerbatimSet()
  let identity2 = unsafeBitCast(s2, Int.self)
  expectTrue(isCocoaSet(s2))
  expectNotEqual(identity1, identity2)

  expectEqual(s1, s2)
  expectEqual(identity1, unsafeBitCast(s1, Int.self))
  expectEqual(identity2, unsafeBitCast(s2, Int.self))
}

SetTestSuite.test("BridgedFromObjC.Nonverbatim.EqualityTest_Small") {
  var s1 = getBridgedNonverbatimSet()
  let identity1 = unsafeBitCast(s1, Int.self)
  expectTrue(isNativeSet(s1))

  var s2 = getBridgedNonverbatimSet()
  let identity2 = unsafeBitCast(s2, Int.self)
  expectTrue(isNativeSet(s2))
  expectNotEqual(identity1, identity2)

  expectEqual(s1, s2)
  expectEqual(identity1, unsafeBitCast(s1, Int.self))
  expectEqual(identity2, unsafeBitCast(s2, Int.self))
}

SetTestSuite.test("BridgedFromObjC.Verbatim.ArrayOfSets") {
  var nsa = NSMutableArray()
  for i in 0..<3 {
    nsa.addObject(
        getAsNSSet([ 1 + i,  2 + i, 3 + i ]))
  }

  var a = nsa as [AnyObject] as! [Set<NSObject>]
  for i in 0..<3 {
    var s = a[i]
    var iter = s.iterator()
    var items: [Int] = []
    while let value = iter.next() {
      let v = (value as! TestObjCKeyTy).value
      items.append(v)
    }
    var expectedItems = [ 1 + i, 2 + i, 3 + i ]
    expectTrue(equalsUnordered(items, expectedItems))
  }
}

SetTestSuite.test("BridgedFromObjC.Nonverbatim.ArrayOfSets") {
  var nsa = NSMutableArray()
  for i in 0..<3 {
    nsa.addObject(
        getAsNSSet([ 1 + i, 2 + i, 3 + i ]))
  }

  var a = nsa as [AnyObject] as! [Set<TestBridgedKeyTy>]
  for i in 0..<3 {
    var d = a[i]
    var iter = d.iterator()
    var items: [Int] = []
    while let value = iter.next() {
      items.append(value.value)
    }
    var expectedItems = [ 1 + i, 2 + i, 3 + i ]
    expectTrue(equalsUnordered(items, expectedItems))
  }
}


//===---
// Dictionary -> NSDictionary bridging tests.
//
// Value is bridged verbatim.
//===---

SetTestSuite.test("BridgedToObjC.Verbatim.Count") {
  let s = getBridgedNSSetOfRefTypesBridgedVerbatim()

  expectEqual(3, s.count)
}

SetTestSuite.test("BridgedToObjC.Verbatim.Contains") {
  let nss = getBridgedNSSetOfRefTypesBridgedVerbatim()

  expectNotEmpty(nss.member(TestObjCKeyTy(1010)))
  expectNotEmpty(nss.member(TestObjCKeyTy(2020)))
  expectNotEmpty(nss.member(TestObjCKeyTy(3030)))
  expectEmpty(nss.member(TestObjCKeyTy(4040)))

  expectAutoreleasedKeysAndValues(unopt: (3, 0))
}

SetTestSuite.test("BridgingRoundtrip") {
  let s = getRoundtripBridgedNSSet()
  let enumerator = s.objectEnumerator()

  var items: [Int] = []
  while let value = enumerator.nextObject() {
    let v = (value as! TestObjCKeyTy).value
    items.append(v)
  }
  expectTrue(equalsUnordered([ 1010, 2020, 3030 ], items))
}

SetTestSuite.test("BridgedToObjC.Verbatim.ObjectEnumerator.FastEnumeration.UseFromSwift") {
  let s = getBridgedNSSetOfRefTypesBridgedVerbatim()

  checkSetFastEnumerationFromSwift(
    [ 1010, 2020, 3030 ],
    s, { s.objectEnumerator() },
    { ($0 as! TestObjCKeyTy).value })

  expectAutoreleasedKeysAndValues(unopt: (3, 0))
}

SetTestSuite.test("BridgedToObjC.Verbatim.ObjectEnumerator.FastEnumeration.UseFromObjC") {
  let s = getBridgedNSSetOfRefTypesBridgedVerbatim()

  checkSetFastEnumerationFromObjC(
    [ 1010, 2020, 3030 ],
    s, { s.objectEnumerator() },
    { ($0 as! TestObjCKeyTy).value })

  expectAutoreleasedKeysAndValues(unopt: (3, 0))
}

SetTestSuite.test("BridgedToObjC.Verbatim.ObjectEnumerator.FastEnumeration_Empty") {
  let s = getBridgedEmptyNSSet()

  checkSetFastEnumerationFromSwift(
    [], s, { s.objectEnumerator() },
    { ($0 as! TestObjCKeyTy).value })

  checkSetFastEnumerationFromObjC(
    [], s, { s.objectEnumerator() },
    { ($0 as! TestObjCKeyTy).value })
}

SetTestSuite.test("BridgedToObjC.Custom.ObjectEnumerator.FastEnumeration.UseFromObjC") {
  let s = getBridgedNSSet_MemberTypesCustomBridged()

  checkSetFastEnumerationFromObjC(
    [ 1010, 2020, 3030 ],
    s, { s.objectEnumerator() },
    { ($0 as! TestObjCKeyTy).value })

  expectAutoreleasedKeysAndValues(unopt: (3, 0))
}

SetTestSuite.test("BridgedToObjC.Custom.ObjectEnumerator.FastEnumeration.UseFromSwift") {
  let s = getBridgedNSSet_MemberTypesCustomBridged()

  checkSetFastEnumerationFromSwift(
    [ 1010, 2020, 3030 ],
    s, { s.objectEnumerator() },
    { ($0 as! TestObjCKeyTy).value })

  expectAutoreleasedKeysAndValues(unopt: (3, 0))
}

SetTestSuite.test("BridgedToObjC.Verbatim.FastEnumeration.UseFromSwift") {
  let s = getBridgedNSSetOfRefTypesBridgedVerbatim()

  checkSetFastEnumerationFromSwift(
    [ 1010, 2020, 3030 ],
    s, { s },
    { ($0 as! TestObjCKeyTy).value })
}

SetTestSuite.test("BridgedToObjC.Verbatim.FastEnumeration.UseFromObjC") {
  let s = getBridgedNSSetOfRefTypesBridgedVerbatim()

  checkSetFastEnumerationFromObjC(
    [ 1010, 2020, 3030 ],
    s, { s },
    { ($0 as! TestObjCKeyTy).value })
}

SetTestSuite.test("BridgedToObjC.Verbatim.FastEnumeration_Empty") {
  let s = getBridgedEmptyNSSet()

  checkSetFastEnumerationFromSwift(
    [], s, { s },
    { ($0 as! TestObjCKeyTy).value })

  checkSetFastEnumerationFromObjC(
    [], s, { s },
    { ($0 as! TestObjCKeyTy).value })
}

SetTestSuite.test("BridgedToObjC.Custom.FastEnumeration.UseFromSwift") {
  let s = getBridgedNSSet_ValueTypesCustomBridged()

  checkSetFastEnumerationFromSwift(
    [ 1010, 2020, 3030 ],
    s, { s },
    { ($0 as! TestObjCKeyTy).value })
}

SetTestSuite.test("BridgedToObjC.Custom.FastEnumeration.UseFromObjC") {
  let s = getBridgedNSSet_ValueTypesCustomBridged()

  checkSetFastEnumerationFromObjC(
    [ 1010, 2020, 3030 ],
    s, { s },
    { ($0 as! TestObjCKeyTy).value })
}

SetTestSuite.test("BridgedToObjC.Custom.FastEnumeration_Empty") {
  let s = getBridgedNSSet_ValueTypesCustomBridged(
    numElements: 0)

  checkSetFastEnumerationFromSwift(
    [], s, { s },
    { ($0 as! TestObjCKeyTy).value })

  checkSetFastEnumerationFromObjC(
    [], s, { s },
    { ($0 as! TestObjCKeyTy).value })
}

SetTestSuite.test("BridgedToObjC.Count") {
  let s = getBridgedNSSetOfRefTypesBridgedVerbatim()
  expectEqual(3, s.count)
}

SetTestSuite.test("BridgedToObjC.ObjectEnumerator.NextObject") {
  let s = getBridgedNSSetOfRefTypesBridgedVerbatim()
  let enumerator = s.objectEnumerator()

  var members = [Int]()
  while let nextObject = enumerator.nextObject() {
    members.append((nextObject as! TestObjCKeyTy).value)
  }
  expectTrue(equalsUnordered([1010, 2020, 3030], members))

  expectEmpty(enumerator.nextObject())
  expectEmpty(enumerator.nextObject())
  expectEmpty(enumerator.nextObject())

  expectAutoreleasedKeysAndValues(unopt: (3, 0))
}

SetTestSuite.test("BridgedToObjC.ObjectEnumerator.NextObject.Empty") {
  let s = getBridgedEmptyNSSet()
  let enumerator = s.objectEnumerator()

  expectEmpty(enumerator.nextObject())
  expectEmpty(enumerator.nextObject())
  expectEmpty(enumerator.nextObject())
}

//
// Set -> NSSet Bridging
//

SetTestSuite.test("BridgedToObjC.MemberTypesCustomBridged") {
  let s = getBridgedNSSet_MemberTypesCustomBridged()
  let enumerator = s.objectEnumerator()

  var members = [Int]()
  while let nextObject = enumerator.nextObject() {
    members.append((nextObject as! TestObjCKeyTy).value)
  }
  expectTrue(equalsUnordered([ 1010, 2020, 3030 ], members))

  expectAutoreleasedKeysAndValues(unopt: (3, 0))
}

//
// NSSet -> Set -> NSSet Round trip bridging
//

SetTestSuite.test("BridgingRoundTrip") {
  let s = getRoundtripBridgedNSSet()
  let enumerator = s.objectEnumerator()

  var members = [Int]()
  while let nextObject = enumerator.nextObject() {
    members.append((nextObject as! TestObjCKeyTy).value)
  }
  expectTrue(equalsUnordered([1010, 2020, 3030] ,members))
}

//
// NSSet -> Set implicit conversion
//

SetTestSuite.test("NSSetToSetConversion") {
  let nsArray = NSMutableArray()
  for i in [1010, 2020, 3030] {
    nsArray.addObject(TestObjCKeyTy(i))
  }

  let nss = NSSet(array: nsArray as [AnyObject])

  let s = nss as Set

  var members = [Int]()
  for member: AnyObject in s {
    members.append((member as! TestObjCKeyTy).value)
  }
  expectTrue(equalsUnordered(members, [1010, 2020, 3030]))
}

SetTestSuite.test("SetToNSSetConversion") {
  var s = Set<TestObjCKeyTy>(minimumCapacity: 32)
  for i in [1010, 2020, 3030] {
    s.insert(TestObjCKeyTy(i))
  }
  let nss: NSSet = s

  expectTrue(equalsUnordered(Array(s).map { $0.value }, [1010, 2020, 3030]))
}

//
// Set Casts
//

SetTestSuite.test("SetUpcastEntryPoint") {
  var s = Set<TestObjCKeyTy>(minimumCapacity: 32)
  for i in [1010, 2020, 3030] {
      s.insert(TestObjCKeyTy(i))
  }

  var sAsAnyObject: Set<NSObject> = _setUpCast(s)

  expectEqual(3, sAsAnyObject.count)
  expectTrue(sAsAnyObject.contains(TestObjCKeyTy(1010)))
  expectTrue(sAsAnyObject.contains(TestObjCKeyTy(2020)))
  expectTrue(sAsAnyObject.contains(TestObjCKeyTy(3030)))
}

SetTestSuite.test("SetUpcast") {
  var s = Set<TestObjCKeyTy>(minimumCapacity: 32)
  for i in [1010, 2020, 3030] {
      s.insert(TestObjCKeyTy(i))
  }

  var sAsAnyObject: Set<NSObject> = s

  expectEqual(3, sAsAnyObject.count)
  expectTrue(sAsAnyObject.contains(TestObjCKeyTy(1010)))
  expectTrue(sAsAnyObject.contains(TestObjCKeyTy(2020)))
  expectTrue(sAsAnyObject.contains(TestObjCKeyTy(3030)))
}

SetTestSuite.test("SetUpcastBridgedEntryPoint") {
  var s = Set<TestBridgedKeyTy>(minimumCapacity: 32)
  for i in [1010, 2020, 3030] {
      s.insert(TestBridgedKeyTy(i))
  }

  do {
    var s: Set<NSObject> = _setBridgeToObjectiveC(s)

    expectTrue(s.contains(TestBridgedKeyTy(1010)))
    expectTrue(s.contains(TestBridgedKeyTy(2020)))
    expectTrue(s.contains(TestBridgedKeyTy(3030)))
  }

  do {
    var s: Set<TestObjCKeyTy> = _setBridgeToObjectiveC(s)

    expectEqual(3, s.count)
    expectTrue(s.contains(TestBridgedKeyTy(1010)))
    expectTrue(s.contains(TestBridgedKeyTy(2020)))
    expectTrue(s.contains(TestBridgedKeyTy(3030)))
  }
}

SetTestSuite.test("SetUpcastBridged") {
  var s = Set<TestBridgedKeyTy>(minimumCapacity: 32)
  for i in [1010, 2020, 3030] {
      s.insert(TestBridgedKeyTy(i))
  }

  do {
    var s: Set<NSObject> = s

    expectEqual(3, s.count)
    expectTrue(s.contains(TestBridgedKeyTy(1010)))
    expectTrue(s.contains(TestBridgedKeyTy(2020)))
    expectTrue(s.contains(TestBridgedKeyTy(3030)))
  }

  do {
    var s: Set<TestObjCKeyTy> = s

    expectEqual(3, s.count)
    expectTrue(s.contains(TestBridgedKeyTy(1010)))
    expectTrue(s.contains(TestBridgedKeyTy(2020)))
    expectTrue(s.contains(TestBridgedKeyTy(3030)))
  }
}

//
// Set downcasts
//

SetTestSuite.test("SetDowncastEntryPoint") {
  var s = Set<NSObject>(minimumCapacity: 32)
  for i in [1010, 2020, 3030] {
      s.insert(TestObjCKeyTy(i))
  }

  // Successful downcast.
  let sCC: Set<TestObjCKeyTy> = _setDownCast(s)
  expectEqual(3, sCC.count)
  expectTrue(sCC.contains(TestObjCKeyTy(1010)))
  expectTrue(sCC.contains(TestObjCKeyTy(2020)))
  expectTrue(sCC.contains(TestObjCKeyTy(3030)))

  expectAutoreleasedKeysAndValues(unopt: (3, 0))
}

SetTestSuite.test("SetDowncast") {
  var s = Set<NSObject>(minimumCapacity: 32)
  for i in [1010, 2020, 3030] {
      s.insert(TestObjCKeyTy(i))
  }

  // Successful downcast.
  let sCC = s as! Set<TestObjCKeyTy>
  expectEqual(3, sCC.count)
  expectTrue(sCC.contains(TestObjCKeyTy(1010)))
  expectTrue(sCC.contains(TestObjCKeyTy(2020)))
  expectTrue(sCC.contains(TestObjCKeyTy(3030)))

  expectAutoreleasedKeysAndValues(unopt: (3, 0))
}

SetTestSuite.test("SetDowncastConditionalEntryPoint") {
  var s = Set<NSObject>(minimumCapacity: 32)
  for i in [1010, 2020, 3030] {
      s.insert(TestObjCKeyTy(i))
  }

  // Successful downcast.
  if let sCC  = _setDownCastConditional(s) as Set<TestObjCKeyTy>? {
    expectEqual(3, sCC.count)
    expectTrue(sCC.contains(TestObjCKeyTy(1010)))
    expectTrue(sCC.contains(TestObjCKeyTy(2020)))
    expectTrue(sCC.contains(TestObjCKeyTy(3030)))
  } else {
    expectTrue(false)
  }

  // Unsuccessful downcast
  s.insert("Hello, world")
  if let sCC = _setDownCastConditional(s) as Set<TestObjCKeyTy>? {
    expectTrue(false)
  }
}

SetTestSuite.test("SetDowncastConditional") {
  var s = Set<NSObject>(minimumCapacity: 32)
  for i in [1010, 2020, 3030] {
      s.insert(TestObjCKeyTy(i))
  }

  // Successful downcast.
  if let sCC = s as? Set<TestObjCKeyTy> {
    expectEqual(3, sCC.count)
    expectTrue(sCC.contains(TestObjCKeyTy(1010)))
    expectTrue(sCC.contains(TestObjCKeyTy(2020)))
    expectTrue(sCC.contains(TestObjCKeyTy(3030)))
  } else {
    expectTrue(false)
  }

  // Unsuccessful downcast
  s.insert("Hello, world, I'm your wild girl. I'm your ch-ch-ch-ch-ch-ch cherry bomb")
  if let sCC = s as? Set<TestObjCKeyTy> {
    expectTrue(false)
  }
}

SetTestSuite.test("SetBridgeFromObjectiveCEntryPoint") {
  var s = Set<NSObject>(minimumCapacity: 32)
  for i in [1010, 2020, 3030] {
      s.insert(TestObjCKeyTy(i))
  }

  // Successful downcast.
  let sCV: Set<TestBridgedKeyTy> = _setBridgeFromObjectiveC(s)
  do {
    expectEqual(3, sCV.count)
    expectTrue(sCV.contains(TestBridgedKeyTy(1010)))
    expectTrue(sCV.contains(TestBridgedKeyTy(2020)))
    expectTrue(sCV.contains(TestBridgedKeyTy(3030)))
  }
}

SetTestSuite.test("SetBridgeFromObjectiveC") {
  var s = Set<NSObject>(minimumCapacity: 32)
  for i in [1010, 2020, 3030] {
      s.insert(TestObjCKeyTy(i))
  }

  // Successful downcast.
  let sCV = s as! Set<TestObjCKeyTy>
  do {
    expectEqual(3, sCV.count)
    expectTrue(sCV.contains(TestObjCKeyTy(1010)))
    expectTrue(sCV.contains(TestObjCKeyTy(2020)))
    expectTrue(sCV.contains(TestObjCKeyTy(3030)))
  }

  // Successful downcast.
  let sVC = s as! Set<TestBridgedKeyTy>
  do {
    expectEqual(3, sVC.count)
    expectTrue(sVC.contains(TestBridgedKeyTy(1010)))
    expectTrue(sVC.contains(TestBridgedKeyTy(2020)))
    expectTrue(sVC.contains(TestBridgedKeyTy(3030)))
  }

  expectAutoreleasedKeysAndValues(unopt: (3, 0))
}

SetTestSuite.test("SetBridgeFromObjectiveCConditionalEntryPoint") {
  var s = Set<NSObject>(minimumCapacity: 32)
  for i in [1010, 2020, 3030] {
      s.insert(TestObjCKeyTy(i))
  }

  // Successful downcast.
  if let sVC = _setBridgeFromObjectiveCConditional(s) as Set<TestBridgedKeyTy>? {
    expectEqual(3, sVC.count)
    expectTrue(sVC.contains(TestBridgedKeyTy(1010)))
    expectTrue(sVC.contains(TestBridgedKeyTy(2020)))
    expectTrue(sVC.contains(TestBridgedKeyTy(3030)))
  } else {
    expectTrue(false)
  }

  // Unsuccessful downcasts
  s.insert("Hello, world, I'm your wild girl. I'm your ch-ch-ch-ch-ch-ch cherry bomb")
  if let sVC = _setBridgeFromObjectiveCConditional(s) as Set<TestBridgedKeyTy>? {
    expectTrue(false)
  }
}

SetTestSuite.test("SetBridgeFromObjectiveCConditional") {
  var s = Set<NSObject>(minimumCapacity: 32)
  for i in [1010, 2020, 3030] {
      s.insert(TestObjCKeyTy(i))
  }

  // Successful downcast.
  if let sCV = s as? Set<TestObjCKeyTy>  {
    expectEqual(3, sCV.count)
    expectTrue(sCV.contains(TestObjCKeyTy(1010)))
    expectTrue(sCV.contains(TestObjCKeyTy(2020)))
    expectTrue(sCV.contains(TestObjCKeyTy(3030)))
  } else {
    expectTrue(false)
  }

  // Successful downcast.
  if let sVC = s as? Set<TestBridgedKeyTy> {
    expectEqual(3, sVC.count)
    expectTrue(sVC.contains(TestBridgedKeyTy(1010)))
    expectTrue(sVC.contains(TestBridgedKeyTy(2020)))
    expectTrue(sVC.contains(TestBridgedKeyTy(3030)))
  } else {
    expectTrue(false)
  }

  // Unsuccessful downcasts
  s.insert("Hello, world, I'm your wild girl. I'm your ch-ch-ch-ch-ch-ch cherry bomb")
  if let sCm = s as? Set<TestObjCKeyTy> {
    expectTrue(false)
  }
  if let sVC = s as? Set<TestBridgedKeyTy> {
    expectTrue(false)
  }
  if let sVm = s as? Set<TestBridgedKeyTy> {
    expectTrue(false)
  }
}

// Public API

SetTestSuite.test("init(Sequence:)") {
  let s1 = Set([1010, 2020, 3030])
  var s2 = Set<Int>()
  s2.insert(1010)
  s2.insert(2020)
  s2.insert(3030)
  expectEqual(s1, s2)

  // Test the uniquing capabilities of a set
  let s3 = Set([
    1010, 1010, 1010, 1010, 1010, 1010,
    1010, 1010, 1010, 1010, 1010, 1010,
    2020, 2020, 2020, 3030, 3030, 3030
  ])
  expectEqual(s1, s3)
}

SetTestSuite.test("init(arrayLiteral:)") {
  let s1: Set<Int> = [1010, 2020, 3030, 1010, 2020, 3030]
  let s2 = Set([1010, 2020, 3030])
  var s3 = Set<Int>()
  s3.insert(1010)
  s3.insert(2020)
  s3.insert(3030)
  expectEqual(s1, s2)
  expectEqual(s2, s3)
}

SetTestSuite.test("isSubsetOf.Set.Set") {
  let s1 = Set([1010, 2020, 3030, 4040, 5050, 6060])
  let s2 = Set([1010, 2020, 3030])
  expectTrue(Set<Int>().isSubsetOf(s1))
  expectFalse(s1.isSubsetOf(Set<Int>()))
  expectTrue(s1.isSubsetOf(s1))
  expectTrue(s2.isSubsetOf(s1))
}

SetTestSuite.test("⊆.Set.Set") {
  let s1 = Set([1010, 2020, 3030, 4040, 5050, 6060])
  let s2 = Set([1010, 2020, 3030])
  expectTrue(Set<Int>().isSubsetOf(s1))
  expectFalse(s1 ⊆ Set<Int>())
  expectTrue(s1 ⊆ s1)
  expectTrue(s2 ⊆ s1)
}

SetTestSuite.test("⊈.Set.Set") {
  let s1 = Set([1010, 2020, 3030, 4040, 5050, 6060])
  let s2 = Set([1010, 2020, 3030])
  expectFalse(Set<Int>() ⊈ s1)
  expectTrue(s1 ⊈ Set<Int>())
  expectFalse(s1 ⊈ s1)
  expectFalse(s2 ⊈ s1)
}

SetTestSuite.test("isSubsetOf.Set.Sequence") {
  let s1 = Set([1010, 2020, 3030, 4040, 5050, 6060])
  let s2 = AnySequence([1010, 2020, 3030])
  expectTrue(Set<Int>().isSubsetOf(s1))
  expectFalse(s1.isSubsetOf(Set<Int>()))
  expectTrue(s1.isSubsetOf(s1))
}

SetTestSuite.test("⊆.Set.Sequence") {
  let s1 = Set([1010, 2020, 3030, 4040, 5050, 6060])
  let s2 = AnySequence([1010, 2020, 3030])
  expectTrue(Set<Int>().isSubsetOf(s1))
  expectFalse(s1 ⊆ Set<Int>())
  expectTrue(s1 ⊆ s1)
}

SetTestSuite.test("⊈.Set.Sequence") {
  let s1 = Set([1010, 2020, 3030, 4040, 5050, 6060])
  let s2 = AnySequence([1010, 2020, 3030])
  expectFalse(Set<Int>() ⊈ s1)
  expectTrue(s1 ⊈ Set<Int>())
  expectFalse(s1 ⊈ s1)
}

SetTestSuite.test("isStrictSubsetOf.Set.Set") {
  let s1 = Set([1010, 2020, 3030, 4040, 5050, 6060])
  let s2 = Set([1010, 2020, 3030])
  expectTrue(Set<Int>().isStrictSubsetOf(s1))
  expectFalse(s1.isStrictSubsetOf(Set<Int>()))
  expectFalse(s1.isStrictSubsetOf(s1))
}

SetTestSuite.test("⊂.Set.Set") {
  let s1 = Set([1010, 2020, 3030, 4040, 5050, 6060])
  let s2 = Set([1010, 2020, 3030])
  expectTrue(Set<Int>() ⊂ s1)
  expectFalse(s1 ⊂ Set<Int>())
  expectFalse(s1 ⊂ s1)
}

SetTestSuite.test("⊄.Set.Set") {
  let s1 = Set([1010, 2020, 3030, 4040, 5050, 6060])
  let s2 = Set([1010, 2020, 3030])
  expectFalse(Set<Int>() ⊄ s1)
  expectTrue(s1 ⊄ Set<Int>())
  expectTrue(s1 ⊄ s1)
}

SetTestSuite.test("isStrictSubsetOf.Set.Sequence") {
  let s1 = Set([1010, 2020, 3030, 4040, 5050, 6060])
  let s2 = AnySequence([1010, 2020, 3030])
  expectTrue(Set<Int>().isStrictSubsetOf(s1))
  expectFalse(s1.isStrictSubsetOf(Set<Int>()))
  expectFalse(s1.isStrictSubsetOf(s1))
}

SetTestSuite.test("⊂.Set.Sequence") {
  let s1 = Set([1010, 2020, 3030, 4040, 5050, 6060])
  let s2 = AnySequence([1010, 2020, 3030])
  expectTrue(Set<Int>() ⊂ s1)
  expectFalse(s1 ⊂ Set<Int>())
  expectFalse(s1 ⊂ s1)
}

SetTestSuite.test("⊄.Set.Sequence") {
  let s1 = Set([1010, 2020, 3030, 4040, 5050, 6060])
  let s2 = AnySequence([1010, 2020, 3030])
  expectFalse(Set<Int>() ⊄ s1)
  expectTrue(s1 ⊄ Set<Int>())
  expectTrue(s1 ⊄ s1)
}

SetTestSuite.test("isSupersetOf.Set.Set") {
  let s1 = Set([1010, 2020, 3030, 4040, 5050, 6060])
  let s2 = Set([1010, 2020, 3030])
  expectTrue(s1.isSupersetOf(Set<Int>()))
  expectFalse(Set<Int>().isSupersetOf(s1))
  expectTrue(s1.isSupersetOf(s1))
  expectTrue(s1.isSupersetOf(s2))
  expectFalse(Set<Int>().isSupersetOf(s1))
}

SetTestSuite.test("⊇.Set.Set") {
  let s1 = Set([1010, 2020, 3030, 4040, 5050, 6060])
  let s2 = Set([1010, 2020, 3030])
  expectTrue(s1 ⊇ Set<Int>())
  expectFalse(Set<Int>() ⊇ s1)
  expectTrue(s1 ⊇ s1)
  expectTrue(s1 ⊇ s2)
  expectFalse(Set<Int>() ⊇ s1)
}

SetTestSuite.test("⊉.Set.Set") {
  let s1 = Set([1010, 2020, 3030, 4040, 5050, 6060])
  let s2 = Set([1010, 2020, 3030])
  expectFalse(s1 ⊉ Set<Int>())
  expectTrue(Set<Int>() ⊉ s1)
  expectFalse(s1 ⊉ s1)
  expectFalse(s1 ⊉ s2)
  expectTrue(Set<Int>() ⊉ s1)
}

SetTestSuite.test("isSupersetOf.Set.Sequence") {
  let s1 = Set([1010, 2020, 3030, 4040, 5050, 6060])
  let s2 = AnySequence([1010, 2020, 3030])
  expectTrue(s1.isSupersetOf(Set<Int>()))
  expectFalse(Set<Int>().isSupersetOf(s1))
  expectTrue(s1.isSupersetOf(s1))
  expectTrue(s1.isSupersetOf(s2))
  expectFalse(Set<Int>().isSupersetOf(s1))
}

SetTestSuite.test("⊇.Set.Sequence") {
  let s1 = Set([1010, 2020, 3030, 4040, 5050, 6060])
  let s2 = AnySequence([1010, 2020, 3030])
  expectTrue(s1 ⊇ Set<Int>())
  expectFalse(Set<Int>() ⊇ s1)
  expectTrue(s1 ⊇ s1)
  expectTrue(s1 ⊇ s2)
  expectFalse(Set<Int>() ⊇ s1)
}

SetTestSuite.test("⊉.Set.Sequence") {
  let s1 = Set([1010, 2020, 3030, 4040, 5050, 6060])
  let s2 = AnySequence([1010, 2020, 3030])
  expectFalse(s1 ⊉ Set<Int>())
  expectTrue(Set<Int>() ⊉ s1)
  expectFalse(s1 ⊉ s1)
  expectFalse(s1 ⊉ s2)
  expectTrue(Set<Int>() ⊉ s1)
}

SetTestSuite.test("strictSuperset.Set.Set") {
  let s1 = Set([1010, 2020, 3030, 4040, 5050, 6060])
  let s2 = Set([1010, 2020, 3030])
  expectTrue(s1.isStrictSupersetOf(Set<Int>()))
  expectFalse(Set<Int>().isStrictSupersetOf(s1))
  expectFalse(s1.isStrictSupersetOf(s1))
  expectTrue(s1.isStrictSupersetOf(s2))
}

SetTestSuite.test("⊃.Set.Set") {
  let s1 = Set([1010, 2020, 3030, 4040, 5050, 6060])
  let s2 = Set([1010, 2020, 3030])
  expectTrue(s1 ⊃ Set<Int>())
  expectFalse(Set<Int>() ⊃ s1)
  expectFalse(s1 ⊃ s1)
  expectTrue(s1 ⊃ s2)
}

SetTestSuite.test("⊅.Set.Set") {
  let s1 = Set([1010, 2020, 3030, 4040, 5050, 6060])
  let s2 = Set([1010, 2020, 3030])
  expectFalse(s1 ⊅ Set<Int>())
  expectTrue(Set<Int>() ⊅ s1)
  expectTrue(s1 ⊅ s1)
  expectFalse(s1 ⊅ s2)
}

SetTestSuite.test("strictSuperset.Set.Sequence") {
  let s1 = Set([1010, 2020, 3030, 4040, 5050, 6060])
  let s2 = AnySequence([1010, 2020, 3030])
  expectTrue(s1.isStrictSupersetOf(Set<Int>()))
  expectFalse(Set<Int>().isStrictSupersetOf(s1))
  expectFalse(s1.isStrictSupersetOf(s1))
  expectTrue(s1.isStrictSupersetOf(s2))
}

SetTestSuite.test("⊃.Set.Sequence") {
  let s1 = Set([1010, 2020, 3030, 4040, 5050, 6060])
  let s2 = AnySequence([1010, 2020, 3030])
  expectTrue(s1 ⊃ Set<Int>())
  expectFalse(Set<Int>() ⊃ s1)
  expectFalse(s1 ⊃ s1)
  expectTrue(s1 ⊃ s2)
}

SetTestSuite.test("⊅.Set.Sequence") {
  let s1 = Set([1010, 2020, 3030, 4040, 5050, 6060])
  let s2 = AnySequence([1010, 2020, 3030])
  expectFalse(s1 ⊅ Set<Int>())
  expectTrue(Set<Int>() ⊅ s1)
  expectTrue(s1 ⊅ s1)
  expectFalse(s1 ⊅ s2)
}

SetTestSuite.test("Equatable.Native.Native") {
  let s1 = getCOWFastSet()
  let s2 = getCOWFastSet([1010, 2020, 3030, 4040, 5050, 6060])

  checkEquatable(true, s1, s1)
  checkEquatable(false, s1, Set<Int>())
  checkEquatable(true, Set<Int>(), Set<Int>())
  checkEquatable(false, s1, s2)
}

SetTestSuite.test("Equatable.Native.BridgedVerbatim") {
  let s1 = getNativeBridgedVerbatimSet()
  let bvs1 = getBridgedVerbatimSet()
  let bvs2 = getBridgedVerbatimSet([1010, 2020, 3030, 4040, 5050, 6060])
  let bvsEmpty = getBridgedVerbatimSet([])

  checkEquatable(true, s1, bvs1)
  checkEquatable(false, s1, bvs2)
  checkEquatable(false, s1, bvsEmpty)
}

SetTestSuite.test("Equatable.BridgedVerbatim.BridgedVerbatim") {
  let bvs1 = getBridgedVerbatimSet()
  let bvs2 = getBridgedVerbatimSet([1010, 2020, 3030, 4040, 5050, 6060])
  let bvsEmpty = getBridgedVerbatimSet([])

  checkEquatable(true, bvs1, bvs1)
  checkEquatable(false, bvs1, bvs2)
  checkEquatable(false, bvs1, bvsEmpty)
}

SetTestSuite.test("Equatable.BridgedNonverbatim.BridgedNonverbatim") {
  let bnvs1 = getBridgedNonverbatimSet()
  let bnvs2 = getBridgedNonverbatimSet([1010, 2020, 3030, 4040, 5050, 6060])
  let bnvsEmpty = getBridgedNonverbatimSet([])

  checkEquatable(true, bnvs1, bnvs1)
  checkEquatable(false, bnvs1, bnvs2)
  checkEquatable(false, bnvs1, bnvsEmpty)
  checkEquatable(false, bnvs2, bnvsEmpty)
}

SetTestSuite.test("isDisjointWith.Set.Set") {
  let s1 = Set([1010, 2020, 3030, 4040, 5050, 6060])
  let s2 = Set([1010, 2020, 3030])
  let s3 = Set([7070, 8080, 9090])
  expectTrue(s1.isDisjointWith(s3))
  expectFalse(s1.isDisjointWith(s2))
  expectTrue(Set<Int>().isDisjointWith(s1))
  expectTrue(Set<Int>().isDisjointWith(Set<Int>()))
}

SetTestSuite.test("isDisjointWith.Set.Sequence") {
  let s1 = Set([1010, 2020, 3030, 4040, 5050, 6060])
  let s2 = AnySequence([1010, 2020, 3030])
  let s3 = AnySequence([7070, 8080, 9090])
  expectTrue(s1.isDisjointWith(s3))
  expectFalse(s1.isDisjointWith(s2))
  expectTrue(Set<Int>().isDisjointWith(s1))
  expectTrue(Set<Int>().isDisjointWith(Set<Int>()))
}

SetTestSuite.test("insert") {
  // These are anagrams - they should amount to the same sets.
  var s1 = Set([1010, 2020, 3030])

  let identity1 = unsafeBitCast(s1, Int.self)

  s1.insert(4040)
  expectEqual(4, s1.count)
  expectTrue(s1.contains(1010))
  expectTrue(s1.contains(2020))
  expectTrue(s1.contains(3030))
  expectTrue(s1.contains(4040))
}

SetTestSuite.test("union") {
  let s1 = Set([1010, 2020, 3030])
  let s2 = Set([4040, 5050, 6060])
  let s3 = Set([1010, 2020, 3030, 4040, 5050, 6060])

  let identity1 = unsafeBitCast(s1, Int.self)

  let s4 = s1.union(s2)
  expectEqual(s4, s3)

  // s1 should be unchanged
  expectEqual(identity1, unsafeBitCast(s1, Int.self))
  expectEqual(Set([1010, 2020, 3030]), s1)

  // s4 should be a fresh set
  expectNotEqual(identity1, unsafeBitCast(s4, Int.self))
  expectEqual(s4, s3)

  let s5 = s1.union(s1)
  expectEqual(s5, s1)
  expectEqual(identity1, unsafeBitCast(s1, Int.self))

  expectEqual(s1, s1.union(Set<Int>()))
  expectEqual(s1, Set<Int>().union(s1))
}

SetTestSuite.test("∪") {
  let s1 = Set([1010, 2020, 3030])
  let s2 = Set([4040, 5050, 6060])
  let s3 = Set([1010, 2020, 3030, 4040, 5050, 6060])

  let identity1 = unsafeBitCast(s1, Int.self)

  let s4 = s1 ∪ s2
  expectEqual(s4, s3)

  // s1 should be unchanged
  expectEqual(identity1, unsafeBitCast(s1, Int.self))
  expectEqual(Set([1010, 2020, 3030]), s1)

  // s4 should be a fresh set
  expectNotEqual(identity1, unsafeBitCast(s4, Int.self))
  expectEqual(s4, s3)

  let s5 = s1 ∪ s1
  expectEqual(s5, s1)
  expectEqual(identity1, unsafeBitCast(s1, Int.self))

  expectEqual(s1, s1 ∪ Set<Int>())
  expectEqual(s1, Set<Int>() ∪ s1)
}

SetTestSuite.test("unionInPlace") {
  // These are anagrams - they should amount to the same sets.
  var s1 = Set("the morse code".characters)
  let s2 = Set("here come dots".characters)
  let s3 = Set("and then dashes".characters)

  let identity1 = unsafeBitCast(s1, Int.self)

  s1.unionInPlace("".characters)
  expectEqual(identity1, unsafeBitCast(s1, Int.self))

  expectEqual(s1, s2)
  s1.unionInPlace(s2)
  expectEqual(s1, s2)
  expectEqual(identity1, unsafeBitCast(s1, Int.self))

  s1.unionInPlace(s3)
  expectNotEqual(s1, s2)
  expectEqual(identity1, unsafeBitCast(s1, Int.self))
}

SetTestSuite.test("∪=") {
  // These are anagrams - they should amount to the same sets.
  var s1 = Set("the morse code".characters)
  let s2 = Set("here come dots".characters)
  let s3 = Set("and then dashes".characters)

  let identity1 = unsafeBitCast(s1, Int.self)

  s1 ∪= "".characters
  expectEqual(identity1, unsafeBitCast(s1, Int.self))

  expectEqual(s1, s2)
  s1 ∪= s2
  expectEqual(s1, s2)
  expectEqual(identity1, unsafeBitCast(s1, Int.self))

  s1 ∪= s3
  expectNotEqual(s1, s2)
  expectEqual(identity1, unsafeBitCast(s1, Int.self))
}

SetTestSuite.test("subtract") {
  let s1 = Set([1010, 2020, 3030])
  let s2 = Set([4040, 5050, 6060])
  let s3 = Set([1010, 2020, 3030, 4040, 5050, 6060])

  let identity1 = unsafeBitCast(s1, Int.self)

  // Subtracting a disjoint set should not create a
  // unique reference
  let s4 = s1.subtract(s2)
  expectEqual(s1, s4)
  expectEqual(identity1, unsafeBitCast(s1, Int.self))
  expectEqual(identity1, unsafeBitCast(s4, Int.self))

  // Subtracting a superset will leave the set empty
  let s5 = s1.subtract(s3)
  expectTrue(s5.isEmpty)
  expectEqual(identity1, unsafeBitCast(s1, Int.self))
  expectNotEqual(identity1, unsafeBitCast(s5, Int.self))

  // Subtracting the empty set does nothing
  expectEqual(s1, s1.subtract(Set<Int>()))
  expectEqual(Set<Int>(), Set<Int>().subtract(s1))
  expectEqual(identity1, unsafeBitCast(s1, Int.self))
}

SetTestSuite.test("∖") {
  let s1 = Set([1010, 2020, 3030])
  let s2 = Set([4040, 5050, 6060])
  let s3 = Set([1010, 2020, 3030, 4040, 5050, 6060])

  let identity1 = unsafeBitCast(s1, Int.self)

  // Subtracting a disjoint set should not create a
  // unique reference
  let s4 = s1 ∖ s2
  expectEqual(s1, s4)
  expectEqual(identity1, unsafeBitCast(s1, Int.self))
  expectEqual(identity1, unsafeBitCast(s4, Int.self))

  // Subtracting a superset will leave the set empty
  let s5 = s1 ∖ s3
  expectTrue(s5.isEmpty)
  expectEqual(identity1, unsafeBitCast(s1, Int.self))
  expectNotEqual(identity1, unsafeBitCast(s5, Int.self))

  // Subtracting the empty set does nothing
  expectEqual(s1, s1 ∖ Set<Int>())
  expectEqual(Set<Int>(), Set<Int>() ∖ s1)
  expectEqual(identity1, unsafeBitCast(s1, Int.self))
}

SetTestSuite.test("subtractInPlace") {
  var s1 = Set([1010, 2020, 3030, 4040, 5050, 6060])
  let s2 = Set([1010, 2020, 3030])
  let s3 = Set([4040, 5050, 6060])

  let identity1 = unsafeBitCast(s1, Int.self)

  s1.subtractInPlace(Set<Int>())
  expectEqual(identity1, unsafeBitCast(s1, Int.self))

  s1.subtractInPlace(s3)
  expectEqual(identity1, unsafeBitCast(s1, Int.self))

  expectEqual(s1, s2)
  expectEqual(identity1, unsafeBitCast(s1, Int.self))
}

SetTestSuite.test("∖=") {
  var s1 = Set([1010, 2020, 3030, 4040, 5050, 6060])
  let s2 = Set([1010, 2020, 3030])
  let s3 = Set([4040, 5050, 6060])

  let identity1 = unsafeBitCast(s1, Int.self)

  s1 ∖= Set<Int>()
  expectEqual(identity1, unsafeBitCast(s1, Int.self))

  s1 ∖= s3
  expectEqual(identity1, unsafeBitCast(s1, Int.self))

  expectEqual(s1, s2)
  expectEqual(identity1, unsafeBitCast(s1, Int.self))
}

SetTestSuite.test("intersect") {
  let s1 = Set([1010, 2020, 3030])
  let s2 = Set([4040, 5050, 6060])
  var s3 = Set([1010, 2020, 3030, 4040, 5050, 6060])
  var s4 = Set([1010, 2020, 3030])

  let identity1 = unsafeBitCast(s1, Int.self)
  expectEqual(Set([1010, 2020, 3030]),
    Set([1010, 2020, 3030]).intersect(Set([1010, 2020, 3030])) as Set<Int>)
  expectEqual(identity1, unsafeBitCast(s1, Int.self))

  expectEqual(s1, s1.intersect(s3))
  expectEqual(identity1, unsafeBitCast(s1, Int.self))

  expectEqual(Set<Int>(), Set<Int>().intersect(Set<Int>()))
  expectEqual(Set<Int>(), s1.intersect(Set<Int>()))
  expectEqual(Set<Int>(), Set<Int>().intersect(s1))
}

SetTestSuite.test("∩") {
  let s1 = Set([1010, 2020, 3030])
  let s2 = Set([4040, 5050, 6060])
  var s3 = Set([1010, 2020, 3030, 4040, 5050, 6060])
  var s4 = Set([1010, 2020, 3030])

  let identity1 = unsafeBitCast(s1, Int.self)
  expectEqual(Set([1010, 2020, 3030]),
    Set([1010, 2020, 3030]) ∩ Set([1010, 2020, 3030]) as Set<Int>)
  expectEqual(identity1, unsafeBitCast(s1, Int.self))

  expectEqual(s1, s1 ∩ s3)
  expectEqual(identity1, unsafeBitCast(s1, Int.self))

  expectEqual(Set<Int>(), Set<Int>() ∩ Set<Int>())
  expectEqual(Set<Int>(), s1 ∩ Set<Int>())
  expectEqual(Set<Int>(), Set<Int>() ∩ s1)
}

SetTestSuite.test("intersectInPlace") {
  var s1 = Set([1010, 2020, 3030])
  let s2 = Set([4040, 5050, 6060])
  var s3 = Set([1010, 2020, 3030, 4040, 5050, 6060])
  var s4 = Set([1010, 2020, 3030])

  let identity1 = unsafeBitCast(s1, Int.self)
  s1.intersectInPlace(s4)
  expectEqual(s1, s4)
  expectEqual(identity1, unsafeBitCast(s1, Int.self))

  s4.intersectInPlace(s2)
  expectEqual(Set<Int>(), s4)

  let identity2 = unsafeBitCast(s3, Int.self)
  s3.intersectInPlace(s2)
  expectEqual(s3, s2)
  expectTrue(s1.isDisjointWith(s3))
  expectNotEqual(identity1, unsafeBitCast(s3, Int.self))

  var s5 = Set<Int>()
  s5.intersectInPlace(s5)
  expectEqual(s5, Set<Int>())
  s5.intersectInPlace(s1)
  expectEqual(s5, Set<Int>())
}

SetTestSuite.test("∩=") {
  var s1 = Set([1010, 2020, 3030])
  let s2 = Set([4040, 5050, 6060])
  var s3 = Set([1010, 2020, 3030, 4040, 5050, 6060])
  var s4 = Set([1010, 2020, 3030])

  let identity1 = unsafeBitCast(s1, Int.self)
  s1 ∩= s4
  expectEqual(s1, s4)
  expectEqual(identity1, unsafeBitCast(s1, Int.self))

  s4 ∩= s2
  expectEqual(Set<Int>(), s4)

  let identity2 = unsafeBitCast(s3, Int.self)
  s3 ∩= s2
  expectEqual(s3, s2)
  expectTrue(s1.isDisjointWith(s3))
  expectNotEqual(identity1, unsafeBitCast(s3, Int.self))

  var s5 = Set<Int>()
  s5 ∩= s5
  expectEqual(s5, Set<Int>())
  s5 ∩= s1
  expectEqual(s5, Set<Int>())
}

SetTestSuite.test("exclusiveOr") {

  // Overlap with 4040, 5050, 6060
  let s1 = Set([1010, 2020, 3030, 4040, 5050, 6060])
  let s2 = Set([4040, 5050, 6060, 7070, 8080, 9090])
  let result = Set([1010, 2020, 3030, 7070, 8080, 9090])
  let universe = Set([1010, 2020, 3030, 4040, 5050, 6060,
                       7070, 8080, 9090])

  let identity1 = unsafeBitCast(s1, Int.self)

  let s3 = s1.exclusiveOr(s2)

  expectEqual(identity1, unsafeBitCast(s1, Int.self))

  expectEqual(s3, result)

  expectEqual(s1.exclusiveOr(s2),
    s1.union(s2).intersect(universe.subtract(s1.intersect(s2))))

  expectEqual(s1.exclusiveOr(s2),
    s1.intersect(universe.subtract(s2)).union(universe.subtract(s1).intersect(s2)))

  expectTrue(s1.exclusiveOr(s1).isEmpty)
}

SetTestSuite.test("⨁") {

  // Overlap with 4040, 5050, 6060
  let s1 = Set([1010, 2020, 3030, 4040, 5050, 6060])
  let s2 = Set([4040, 5050, 6060, 7070, 8080, 9090])
  let result = Set([1010, 2020, 3030, 7070, 8080, 9090])
  let universe = Set([1010, 2020, 3030, 4040, 5050, 6060,
                       7070, 8080, 9090])

  let identity1 = unsafeBitCast(s1, Int.self)

  let s3 = s1 ⨁ s2

  expectEqual(identity1, unsafeBitCast(s1, Int.self))

  expectEqual(s3, result)

  expectEqual(s1 ⨁ s2,
    (s1 ∪ s2) ∩ (universe ∖ (s1 ∩ s2)))

  expectEqual(s1 ⨁ s2,
    s1 ∩ (universe ∖ s2) ∪ (universe ∖ s1) ∩ s2)

  expectTrue((s1 ⨁ s1).isEmpty)
}

SetTestSuite.test("exclusiveOrInPlace") {
  // Overlap with 4040, 5050, 6060
  var s1 = Set([1010, 2020, 3030, 4040, 5050, 6060])
  let s2 = Set([1010])
  let result = Set([2020, 3030, 4040, 5050, 6060])

  // s1 ⨁ s2 == result
  let identity1 = unsafeBitCast(s1, Int.self)
  s1.exclusiveOrInPlace(s2)

  // Removing just one element shouldn't cause an identity change
  expectEqual(identity1, unsafeBitCast(s1, Int.self))

  expectEqual(s1, result)

  // A ⨁ A == {}
  s1.exclusiveOrInPlace(s1)
  expectTrue(s1.isEmpty)

  // Removing all elements should cause an identity change
  expectNotEqual(identity1, unsafeBitCast(s1, Int.self))
}

SetTestSuite.test("⨁=") {
  // Overlap with 4040, 5050, 6060
  var s1 = Set([1010, 2020, 3030, 4040, 5050, 6060])
  let s2 = Set([1010])
  let result = Set([2020, 3030, 4040, 5050, 6060])

  let identity1 = unsafeBitCast(s1, Int.self)
  s1 ⨁= s2

  // Removing just one element shouldn't cause an identity change
  expectEqual(identity1, unsafeBitCast(s1, Int.self))

  expectEqual(s1, result)

  s1 ⨁= s1
  expectTrue(s1.isEmpty)

  // Removing all elements should cause an identity change
  expectNotEqual(identity1, unsafeBitCast(s1, Int.self))
}

SetTestSuite.test("removeFirst") {
  var s1 = Set([1010, 2020, 3030])
  let s2 = s1
  let empty = Set<Int>()

  let a1 = s1.removeFirst()

  expectFalse(s1.contains(a1))
  expectTrue(s2.contains(a1))
  expectNotEqual(unsafeBitCast(s1, Int.self), unsafeBitCast(s2, Int.self))
  expectTrue(s1.isSubsetOf(s2))
  expectEmpty(empty.first)
}

SetTestSuite.test("remove(member)") {
  let s1 = Set([1010, 2020, 3030])
  var s2 = Set<Int>(minimumCapacity: 10)
  for i in [1010, 2020, 3030] {
    s2.insert(i)
  }

  let identity1 = unsafeBitCast(s2, Int.self)
  s2.remove(4040)
  expectEqual(s2, s1)
  expectEqual(identity1, unsafeBitCast(s2, Int.self))

  s2.remove(3030)
  expectEqual(identity1, unsafeBitCast(s2, Int.self))

  s2.remove(2020)
  expectEqual(identity1, unsafeBitCast(s2, Int.self))

  s2.remove(1010)
  expectEqual(identity1, unsafeBitCast(s2, Int.self))
  expectEqual(Set<Int>(), s2)
  expectTrue(s2.isEmpty)
}

SetTestSuite.test("contains") {
  let s1 = Set([1010, 2020, 3030])
  expectTrue(s1.contains(1010))
  expectFalse(s1.contains(999))
}

SetTestSuite.test("∈") {
  let s1 = Set([1010, 2020, 3030])
  expectTrue(1010  ∈ s1)
  expectFalse(999 ∈ s1)
}

SetTestSuite.test("∉") {
  let s1 = Set([1010, 2020, 3030])
  expectFalse(1010 ∉ s1)
  expectTrue(999 ∉ s1)
}

SetTestSuite.test("memberAtIndex") {
  let s1 = Set([1010, 2020, 3030])

  let foundIndex = s1.indexOf(1010)!
  expectEqual(1010, s1[foundIndex])
}

SetTestSuite.test("first") {
  let s1 = Set([1010, 2020, 3030])
  let emptySet = Set<Int>()

  expectTrue(s1.contains(s1.first!))
  expectEmpty(emptySet.first)
}

@objc
class MockSetWithCustomCount : NSSet {
  init(count: Int) {
    self._count = count
    super.init()
  }

  override init() {
    expectUnreachable()
    super.init()
  }

  override init( objects: UnsafePointer<AnyObject?>, count: Int) {
    expectUnreachable()
    super.init(objects: objects, count: count)
  }

  required init(coder aDecoder: NSCoder) {
    fatalError("init(coder:) not implemented by MockSetWithCustomCount")
  }

  @objc override func copyWithZone(zone: NSZone) -> AnyObject {
    // Ensure that copying this set produces an object of the same
    // dynamic type.
    return self
  }

  override func member(object: AnyObject) -> AnyObject? {
    expectUnreachable()
    return object
  }

  override func objectEnumerator() -> NSEnumerator {
    expectUnreachable()
    return getAsNSSet([ 1010, 1020, 1030 ]).objectEnumerator()
  }

  override var count: Int {
    ++MockSetWithCustomCount.timesCountWasCalled
    return _count
  }

  var _count: Int = 0

  static var timesCountWasCalled = 0
}

func getMockSetWithCustomCount(count count: Int)
  -> Set<NSObject> {

  return MockSetWithCustomCount(count: count) as Set
}

func callGenericIsEmpty<C : Collection>(collection: C) -> Bool {
  return collection.isEmpty
}

SetTestSuite.test("isEmpty") {
  let s1 = Set([1010, 2020, 3030])
  expectFalse(s1.isEmpty)

  let emptySet = Set<Int>()
  expectTrue(emptySet.isEmpty)
}

SetTestSuite.test("isEmpty/ImplementationIsCustomized") {
  do {
    var d = getMockSetWithCustomCount(count: 0)
    MockSetWithCustomCount.timesCountWasCalled = 0
    expectTrue(d.isEmpty)
    expectEqual(1, MockSetWithCustomCount.timesCountWasCalled)
  }
  do {
    var d = getMockSetWithCustomCount(count: 0)
    MockSetWithCustomCount.timesCountWasCalled = 0
    expectTrue(callGenericIsEmpty(d))
    expectEqual(1, MockSetWithCustomCount.timesCountWasCalled)
  }

  do {
    var d = getMockSetWithCustomCount(count: 4)
    MockSetWithCustomCount.timesCountWasCalled = 0
    expectFalse(d.isEmpty)
    expectEqual(1, MockSetWithCustomCount.timesCountWasCalled)
  }
  do {
    var d = getMockSetWithCustomCount(count: 4)
    MockSetWithCustomCount.timesCountWasCalled = 0
    expectFalse(callGenericIsEmpty(d))
    expectEqual(1, MockSetWithCustomCount.timesCountWasCalled)
  }
}

SetTestSuite.test("count") {
  let s1 = Set([1010, 2020, 3030])
  var s2 = Set([4040, 5050, 6060])
  expectEqual(0, Set<Int>().count)
  expectEqual(3, s1.count)
}

SetTestSuite.test("contains") {
  let s1 = Set([1010, 2020, 3030, 4040, 5050, 6060])
  expectTrue(s1.contains(1010))
  expectFalse(s1.contains(999))
  expectFalse(Set<Int>().contains(1010))
}

SetTestSuite.test("_customContainsEquatableElement") {
  let s1 = Set([1010, 2020, 3030, 4040, 5050, 6060])
  expectTrue(s1._customContainsEquatableElement(1010)!)
  expectFalse(s1._customContainsEquatableElement(999)!)
  expectFalse(Set<Int>()._customContainsEquatableElement(1010)!)
}

SetTestSuite.test("indexOf") {
  let s1 = Set([1010, 2020, 3030, 4040, 5050, 6060])
  let foundIndex1 = s1.indexOf(1010)!
  expectEqual(1010, s1[foundIndex1])

  expectEmpty(s1.indexOf(999))
}

SetTestSuite.test("popFirst") {
  // Empty
  do {
    var s = Set<Int>()
    let popped = s.popFirst()
    expectEmpty(popped)
    expectTrue(s.isEmpty)
  }

  do {
    var popped = [Int]()
    var s = Set([1010, 2020, 3030])
    let expected = Array(s)
    while let element = s.popFirst() {
      popped.append(element)
    }
    expectEqualSequence(expected, Array(popped))
    expectTrue(s.isEmpty)
  }
}

SetTestSuite.test("removeAt") {
  // Test removing from the startIndex, the middle, and the end of a set.
  for i in 1...3 {
    var s = Set<Int>([1010, 2020, 3030])
    let removed = s.removeAt(s.indexOf(i*1010)!)
    expectEqual(i*1010, removed)
    expectEqual(2, s.count)
    expectEmpty(s.indexOf(i*1010))
    let origKeys: [Int] = [1010, 2020, 3030]
    expectEqual(origKeys.filter { $0 != (i*1010) }, [Int](s).sort())
  }
}

SetTestSuite.test("_customIndexOfEquatableElement") {
  let s1 = Set([1010, 2020, 3030, 4040, 5050, 6060])
  let foundIndex1 = s1._customIndexOfEquatableElement(1010)!!
  expectEqual(1010, s1[foundIndex1])

  expectEmpty(s1._customIndexOfEquatableElement(999)!)
}

SetTestSuite.test("commutative") {
  let s1 = Set([1010, 2020, 3030])
  let s2 = Set([2020, 3030])
  expectTrue(equalsUnordered(s1.intersect(s2), s2.intersect(s1)))
  expectTrue(equalsUnordered(s1.union(s2), s2.union(s1)))
}

SetTestSuite.test("associative") {
  let s1 = Set([1010, 2020, 3030])
  let s2 = Set([2020, 3030])
  let s3 = Set([1010, 2020, 3030])
  let s4 = Set([2020, 3030])
  let s5 = Set([7070, 8080, 9090])

  expectTrue(equalsUnordered(s1.intersect(s2).intersect(s3),
    s1.intersect(s2.intersect(s3))))
  expectTrue(equalsUnordered(s3.union(s4).union(s5), s3.union(s4.union(s5))))
}

SetTestSuite.test("distributive") {
  let s1 = Set([1010])
  let s2 = Set([1010, 2020, 3030, 4040, 5050, 6060])
  let s3 = Set([2020, 3030])
  expectTrue(equalsUnordered(s1.union(s2.intersect(s3)),
    s1.union(s2).intersect(s1.union(s3))))

  let s4 = Set([2020, 3030])
  expectTrue(equalsUnordered(s4.intersect(s1.union(s3)),
    s4.intersect(s1).union(s4.intersect(s3))))
}

SetTestSuite.test("idempotent") {
  let s1 = Set([1010, 2020, 3030, 4040, 5050, 6060])
  expectTrue(equalsUnordered(s1, s1.intersect(s1)))
  expectTrue(equalsUnordered(s1, s1.union(s1)))
}

SetTestSuite.test("absorption") {
  let s1 = Set([1010, 2020, 3030])
  let s2 = Set([4040, 5050, 6060])
  let s3 = Set([2020, 3030])
  expectTrue(equalsUnordered(s1, s1.union(s1.intersect(s2))))
  expectTrue(equalsUnordered(s1, s1.intersect(s1.union(s3))))
}

SetTestSuite.test("misc") {
  // Set with other types
  do {
    var s = Set([1.1, 2.2, 3.3])
    s.insert(4.4)
    expectTrue(s.contains(1.1))
    expectTrue(s.contains(2.2))
    expectTrue(s.contains(3.3))
  }

  do {
    var s = Set(["Hello", "world"])
    expectTrue(s.contains("Hello"))
    expectTrue(s.contains("world"))
  }
}

SetTestSuite.test("Hashable") {
  let s1 = Set([1010])
  let s2 = Set([2020])
  checkHashable(s1 == s2, s1, s2)

  // Explicit types help the type checker quite a bit.
  let ss1 = Set([Set([1010] as [Int]), Set([2020] as [Int]), Set([3030] as [Int])])
  let ss11 = Set([Set([2020] as [Int]), Set([3030] as [Int]), Set([2020] as [Int])])
  let ss2 = Set([Set([9090] as [Int])])
  checkHashable(ss1 == ss11, ss1, ss11)
  checkHashable(ss1 == ss2, ss1, ss2)
}

SetTestSuite.test("Operator.Precedence") {
  let s1 = Set([1010, 2020, 3030])
  let s2 = Set([3030, 4040, 5050])
  let s3 = Set([6060, 7070, 8080])
  let s4 = Set([8080, 9090, 100100])

  // intersection higher precedence than union
  expectEqual(s1 ∪ (s2 ∩ s3) ∪ s4, s1 ∪ s2 ∩ s3 ∪ s4 as Set<Int>)

  // intersection higher precedence than complement
  expectEqual(s1 ∖ (s2 ∩ s3) ∖ s4, s1 ∖ s2 ∩ s3 ∖ s4 as Set<Int>)

  // intersection higher precedence than exclusive-or
  expectEqual(s1 ⨁ (s2 ∩ s3) ⨁ s4, s1 ⨁ s2 ∩ s3 ⨁ s4 as Set<Int>)

  // union/complement/exclusive-or same precedence
  expectEqual((((s1 ∪ s3) ∖ s2) ⨁ s4), s1 ∪ s3 ∖ s2 ⨁ s4 as Set<Int>)

  // ∪= should happen last.
  var s5 = Set([1010, 2020, 3030])
  s5 ∪= Set([4040, 5050, 6060]) ∪ [7070]
  expectEqual(Set([1010, 2020, 3030, 4040, 5050, 6060, 7070]), s5)

  // ∩= should happen last.
  var s6 = Set([1010, 2020, 3030])
  s6 ∩= Set([1010, 2020, 3030]) ∩ [3030]
  expectEqual(Set([3030]), s6)

  // ⨁= should happen last.
  var s7 = Set([1010, 2020, 3030])
  s7 ⨁= Set([1010, 2020, 3030]) ⨁ [1010, 3030]
  expectEqual(Set([1010, 3030]), s7)

  // ∖= should happen last.
  var s8 = Set([1010, 2020, 3030])
  s8 ∖= Set([2020, 3030]) ∖ [3030]
  expectEqual(Set([1010, 3030]), s8)
}

//===---
// Check that iterators traverse a snapshot of the collection.
//===---

SetTestSuite.test("mutationDoesNotAffectIterator/remove,1") {
  var set = Set([ 1010, 1020, 1030 ])
  var iter = set.iterator()
  expectOptionalEqual(1010, set.remove(1010))

  expectEqualsUnordered([ 1010, 1020, 1030 ], Array(IteratorSequence(iter)))
}

SetTestSuite.test("mutationDoesNotAffectIterator/remove,all") {
  var set = Set([ 1010, 1020, 1030 ])
  var iter = set.iterator()
  expectOptionalEqual(1010, set.remove(1010))
  expectOptionalEqual(1020, set.remove(1020))
  expectOptionalEqual(1030, set.remove(1030))

  expectEqualsUnordered([ 1010, 1020, 1030 ], Array(IteratorSequence(iter)))
}

SetTestSuite.test("mutationDoesNotAffectIterator/removeAll,keepingCapacity=false") {
  var set = Set([ 1010, 1020, 1030 ])
  var iter = set.iterator()
  set.removeAll(keepingCapacity: false)

  expectEqualsUnordered([ 1010, 1020, 1030 ], Array(IteratorSequence(iter)))
}

SetTestSuite.test("mutationDoesNotAffectIterator/removeAll,keepingCapacity=true") {
  var set = Set([ 1010, 1020, 1030 ])
  var iter = set.iterator()
  set.removeAll(keepingCapacity: true)

  expectEqualsUnordered([ 1010, 1020, 1030 ], Array(IteratorSequence(iter)))
}

runAllTests()<|MERGE_RESOLUTION|>--- conflicted
+++ resolved
@@ -616,13 +616,8 @@
   }
 }
 
-<<<<<<< HEAD
 SetTestSuite.test("COW.Fast.RemoveAtDoesNotReallocate") {
-  if true {
-=======
-SetTestSuite.test("COW.Fast.RemoveAtIndexDoesNotReallocate") {
-  do {
->>>>>>> 64cbec38
+  do {
     var s = getCOWFastSet()
     var identity1 = unsafeBitCast(s, Int.self)
 
@@ -660,13 +655,8 @@
   }
 }
 
-<<<<<<< HEAD
 SetTestSuite.test("COW.Slow.RemoveAtDoesNotReallocate") {
-  if true {
-=======
-SetTestSuite.test("COW.Slow.RemoveAtIndexDoesNotReallocate") {
-  do {
->>>>>>> 64cbec38
+  do {
     var s = getCOWSlowSet()
     var identity1 = unsafeBitCast(s, Int.self)
 
