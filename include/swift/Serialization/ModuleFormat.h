--- conflicted
+++ resolved
@@ -52,11 +52,7 @@
 /// describe what change you made. The content of this comment isn't important;
 /// it just ensures a conflict if two people change the module format.
 /// Don't worry about adhering to the 80-column limit for this line.
-<<<<<<< HEAD
-const uint16_t SWIFTMODULE_VERSION_MINOR = 469; // Last change: add jvp and vjp to sil differentiable attribute
-=======
-const uint16_t SWIFTMODULE_VERSION_MINOR = 462; // Last change: serialize differentiation indices
->>>>>>> fc09e94b
+const uint16_t SWIFTMODULE_VERSION_MINOR = 469; // Last change: serialize differentiation indices
 
 using DeclIDField = BCFixed<31>;
 
