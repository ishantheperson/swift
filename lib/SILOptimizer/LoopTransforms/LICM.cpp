//===--- LICM.cpp - Loop invariant code motion ----------------------------===//
//
// This source file is part of the Swift.org open source project
//
// Copyright (c) 2014 - 2017 Apple Inc. and the Swift project authors
// Licensed under Apache License v2.0 with Runtime Library Exception
//
// See https://swift.org/LICENSE.txt for license information
// See https://swift.org/CONTRIBUTORS.txt for the list of Swift project authors
//
//===----------------------------------------------------------------------===//

#define DEBUG_TYPE "sil-licm"

#include "swift/SIL/Dominance.h"
#include "swift/SILOptimizer/Analysis/AliasAnalysis.h"
#include "swift/SILOptimizer/Analysis/Analysis.h"
#include "swift/SILOptimizer/Analysis/DominanceAnalysis.h"
#include "swift/SILOptimizer/Analysis/LoopAnalysis.h"
#include "swift/SILOptimizer/Analysis/ArraySemantic.h"
#include "swift/SILOptimizer/Analysis/SideEffectAnalysis.h"
#include "swift/SILOptimizer/PassManager/Passes.h"
#include "swift/SILOptimizer/PassManager/Transforms.h"
#include "swift/SILOptimizer/Utils/CFG.h"
#include "swift/SILOptimizer/Utils/SILSSAUpdater.h"
#include "swift/SILOptimizer/Utils/Local.h"
#include "swift/SIL/SILArgument.h"
#include "swift/SIL/SILBuilder.h"
#include "swift/SIL/SILInstruction.h"
#include "swift/SIL/InstructionUtils.h"

#include "llvm/ADT/DepthFirstIterator.h"
#include "llvm/ADT/SmallPtrSet.h"
#include "llvm/Support/Debug.h"

#include "llvm/Support/CommandLine.h"

using namespace swift;

/// Instructions which read from memory, e.g. loads, or function calls without
/// side effects.
using ReadSet = llvm::SmallPtrSet<SILInstruction *, 8>;

/// Instructions which (potentially) write memory.
using WriteSet = SmallVector<SILInstruction *, 8>;

/// Returns true if the \p MayWrites set contains any memory writes which may
/// alias with the memory addressed by \a LI.
static bool mayWriteTo(AliasAnalysis *AA, WriteSet &MayWrites, LoadInst *LI) {
  for (auto *W : MayWrites)
    if (AA->mayWriteToMemory(W, LI->getOperand())) {
      LLVM_DEBUG(llvm::dbgs() << "  mayWriteTo\n" << *W << " to " << *LI << "\n");
      return true;
    }
  return false;
}

/// Returns true if the \p MayWrites set contains any memory writes which may
/// alias with any memory which is read by \p AI.
static bool mayWriteTo(AliasAnalysis *AA, SideEffectAnalysis *SEA,
                       WriteSet &MayWrites, ApplyInst *AI) {
  FunctionSideEffects E;
  SEA->getCalleeEffects(E, AI);
  assert(E.getMemBehavior(RetainObserveKind::IgnoreRetains) <=
         SILInstruction::MemoryBehavior::MayRead &&
         "apply should only read from memory");
  if (E.getGlobalEffects().mayRead() && !MayWrites.empty()) {
    // We don't know which memory is read in the callee. Therefore we bail if
    // there are any writes in the loop.
    return true;
  }

  for (unsigned Idx = 0, End = AI->getNumArguments(); Idx < End; ++Idx) {
    auto &ArgEffect = E.getParameterEffects()[Idx];
    assert(!ArgEffect.mayRelease() && "apply should only read from memory");
    if (!ArgEffect.mayRead())
      continue;

    SILValue Arg = AI->getArgument(Idx);

    // Check if the memory addressed by the argument may alias any writes.
    for (auto *W : MayWrites) {
      if (AA->mayWriteToMemory(W, Arg)) {
        LLVM_DEBUG(llvm::dbgs() << "  mayWriteTo\n" << *W << " to " << *AI << "\n");
        return true;
      }
    }
  }
  return false;
}

static void removeWrittenTo(AliasAnalysis *AA, ReadSet &Reads,
                            SILInstruction *ByInst) {

  // We can ignore retains, cond_fails, and dealloc_stacks.
  if (isa<StrongRetainInst>(ByInst) || isa<RetainValueInst>(ByInst) ||
      isa<CondFailInst>(ByInst) || isa<DeallocStackInst>(ByInst))
    return;

  SmallVector<SILInstruction *, 8> RS(Reads.begin(), Reads.end());
  for (auto R : RS) {
    auto *LI = dyn_cast<LoadInst>(R);
    if (LI && !AA->mayWriteToMemory(ByInst, LI->getOperand()))
      continue;

    LLVM_DEBUG(llvm::dbgs() << "  mayWriteTo\n" << *ByInst << " to " << *R << "\n");
    Reads.erase(R);
  }
}

static bool hasLoopInvariantOperands(SILInstruction *I, SILLoop *L) {
  auto Opds = I->getAllOperands();

  return std::all_of(Opds.begin(), Opds.end(), [=](Operand &Op) {

    ValueBase *Def = Op.get();

    // Operand is defined outside the loop.
    if (auto *Inst = Def->getDefiningInstruction())
      return !L->contains(Inst->getParent());
    if (auto *Arg = dyn_cast<SILArgument>(Def))
      return !L->contains(Arg->getParent());

    return false;
  });
}

<<<<<<< HEAD
/// Check if an address does not depend on other values in a basic block.
static SILInstruction *addressIndependent(SILValue Addr) {
  Addr = stripCasts(Addr);
  if (auto *SGAI = dyn_cast<GlobalAddrInst>(Addr))
    return SGAI;
  if (auto *SEAI = dyn_cast<StructElementAddrInst>(Addr))
    return addressIndependent(SEAI->getOperand());
  return nullptr;
}

/// Check if two addresses can potentially access the same memory.
/// For now, return true when both can be traced to the same global variable.
static bool addressCanPairUp(SILValue Addr1, SILValue Addr2) {
  SILInstruction *Origin1 = addressIndependent(Addr1);
  return Origin1 && Origin1 == addressIndependent(Addr2);
}

/// Move cond_fail down if it can potentially help register promotion later.
static bool sinkCondFail(SILLoop *Loop) {
  // Only handle innermost loops for now.
  if (!Loop->getSubLoops().empty())
    return false;

  bool Changed = false;
  for (auto *BB : Loop->getBlocks()) {
    // A list of CondFails that can be moved down.
    SmallVector<CondFailInst*, 4> CFs;
    // A pair of load and store that are independent of the CondFails and
    // can potentially access the same memory.
    LoadInst *LIOfPair = nullptr;
    bool foundPair = false;

    for (auto &Inst : *BB) {
      if (foundPair) {
        // Move CFs to right before Inst.
        for (unsigned I = 0, E = CFs.size(); I < E; I++) {
          LLVM_DEBUG(llvm::dbgs() << "sinking cond_fail down ");
          LLVM_DEBUG(CFs[I]->dump());
          LLVM_DEBUG(llvm::dbgs() << "  before ");
          LLVM_DEBUG(Inst.dump());
          CFs[I]->moveBefore(&Inst);
        }
        Changed = true;

        foundPair = false;
        LIOfPair = nullptr;
      }

      if (auto CF = dyn_cast<CondFailInst>(&Inst)) {
        CFs.push_back(CF);
      } else if (auto LI = dyn_cast<LoadInst>(&Inst)) {
        if (addressIndependent(LI->getOperand())) {
          LIOfPair = LI;
        } else {
          CFs.clear();
          LIOfPair = nullptr;
        }
      } else if (auto SI = dyn_cast<StoreInst>(&Inst)) {
        if (addressIndependent(SI->getDest())) {
          if (LIOfPair &&
              addressCanPairUp(SI->getDest(), LIOfPair->getOperand()))
            foundPair = true;
        } else {
          CFs.clear();
          LIOfPair = nullptr;
        }
      } else if (Inst.mayHaveSideEffects()) {
        CFs.clear();
        LIOfPair = nullptr;
      }
    }
  }
  return Changed;
}

=======
>>>>>>> e5ffbbe3
/// Checks if \p Inst has no side effects which prevent hoisting.
/// The \a SafeReads set contain instructions which we already proved to have
/// no such side effects.
static bool hasNoSideEffect(SILInstruction *Inst, ReadSet &SafeReads) {
  // We can (and must) hoist cond_fail instructions if the operand is
  // invariant. We must hoist them so that we preserve memory safety. A
  // cond_fail that would have protected (executed before) a memory access
  // must - after hoisting - also be executed before said access.
  if (isa<CondFailInst>(Inst))
    return true;
  
  // Can't hoist if the instruction could read from memory and is not marked
  // as safe.
  if (SafeReads.count(Inst))
    return true;

  if (Inst->getMemoryBehavior() == SILInstruction::MemoryBehavior::None)
    return true;
  
  return false;
}

static bool canHoistInstruction(SILInstruction *Inst, SILLoop *Loop,
                                ReadSet &SafeReads) {
  // Can't hoist terminators.
  if (isa<TermInst>(Inst))
    return false;
  
  // Can't hoist allocation and dealloc stacks.
  if (isa<AllocationInst>(Inst) || isa<DeallocStackInst>(Inst))
    return false;

  // Can't hoist instructions which may have side effects.
  if (!hasNoSideEffect(Inst, SafeReads))
    return false;

  // The operands need to be loop invariant.
  if (!hasLoopInvariantOperands(Inst, Loop)) {
    LLVM_DEBUG(llvm::dbgs() << "   loop variant operands\n");
    return false;
  }
  
  return true;
}

static bool hoistInstructions(SILLoop *Loop, DominanceInfo *DT,
                              ReadSet &SafeReads, bool RunsOnHighLevelSil) {
  auto Preheader = Loop->getLoopPreheader();
  if (!Preheader)
    return false;

  LLVM_DEBUG(llvm::dbgs() << " Hoisting instructions.\n");

  auto HeaderBB = Loop->getHeader();
  bool Changed = false;

  // Traverse the dominator tree starting at the loop header. Hoisting
  // instructions as we go.
  auto DTRoot = DT->getNode(HeaderBB);
  SmallVector<SILBasicBlock *, 8> ExitingBBs;
  Loop->getExitingBlocks(ExitingBBs);
  for (llvm::df_iterator<DominanceInfoNode *> It = llvm::df_begin(DTRoot),
                                              E = llvm::df_end(DTRoot);
       It != E;) {
    auto *CurBB = It->getBlock();

    // Don't decent into control-dependent code. Only traverse into basic blocks
    // that dominate all exits.
    if (!std::all_of(ExitingBBs.begin(), ExitingBBs.end(),
                     [=](SILBasicBlock *ExitBB) {
          return DT->dominates(CurBB, ExitBB);
        })) {
      LLVM_DEBUG(llvm::dbgs() << "  skipping conditional block " << *CurBB << "\n");
      It.skipChildren();
      continue;
    }

    // We now that the block is guaranteed to be executed. Hoist if we can.
    for (auto InstIt = CurBB->begin(), E = CurBB->end(); InstIt != E; ) {
      SILInstruction *Inst = &*InstIt;
      ++InstIt;
      LLVM_DEBUG(llvm::dbgs() << "  looking at " << *Inst);
      if (canHoistInstruction(Inst, Loop, SafeReads)) {
        LLVM_DEBUG(llvm::dbgs() << "   hoisting to preheader.\n");
        Changed = true;
        Inst->moveBefore(Preheader->getTerminator());
      } else if (RunsOnHighLevelSil) {
        ArraySemanticsCall semCall(Inst);
        switch (semCall.getKind()) {
        case ArrayCallKind::kGetCount:
        case ArrayCallKind::kGetCapacity:
          if (hasLoopInvariantOperands(Inst, Loop) &&
              semCall.canHoist(Preheader->getTerminator(), DT)) {
            Changed = true;
            semCall.hoist(Preheader->getTerminator(), DT);
          }
          break;
        default:
          break;
        }
      }
    }

    // Next block in dominator tree.
    ++It;
  }
  return Changed;
}

static bool sinkFixLifetime(SILLoop *Loop, DominanceInfo *DomTree,
                            SILLoopInfo *LI) {
  LLVM_DEBUG(llvm::errs() << " Sink fix_lifetime attempt\n");
  auto Preheader = Loop->getLoopPreheader();
  if (!Preheader)
    return false;

  // Only handle innermost loops for now.
  if (!Loop->getSubLoops().empty())
    return false;

  // Only handle single exit blocks for now.
  auto *ExitBB = Loop->getExitBlock();
  if (!ExitBB)
    return false;
  auto *ExitingBB = Loop->getExitingBlock();
  if (!ExitingBB)
    return false;

  // We can sink fix_lifetime instructions if there are no reference counting
  // instructions in the loop.
  SmallVector<FixLifetimeInst *, 16> FixLifetimeInsts;
  for (auto *BB : Loop->getBlocks()) {
    for (auto &Inst : *BB) {
      if (auto FLI = dyn_cast<FixLifetimeInst>(&Inst)) {
        FixLifetimeInsts.push_back(FLI);
      } else if (Inst.mayHaveSideEffects() && !isa<LoadInst>(&Inst) &&
                 !isa<StoreInst>(&Inst)) {
        LLVM_DEBUG(llvm::errs() << "  mayhavesideeffects because of" << Inst);
        LLVM_DEBUG(Inst.getParent()->dump());
        return false;
      }
    }
  }

  // Sink the fix_lifetime instruction.
  bool Changed = false;
  for (auto *FLI : FixLifetimeInsts)
    if (DomTree->dominates(FLI->getOperand()->getParentBlock(),
                           Preheader)) {
      auto Succs = ExitingBB->getSuccessors();
      for (unsigned EdgeIdx = 0; EdgeIdx <  Succs.size(); ++EdgeIdx) {
        SILBasicBlock *BB = Succs[EdgeIdx];
        if (BB == ExitBB) {
          auto *SplitBB = splitCriticalEdge(ExitingBB->getTerminator(), EdgeIdx,
                                            DomTree, LI);
          auto *OutsideBB = SplitBB ? SplitBB : ExitBB;
          // Update the ExitBB.
          ExitBB = OutsideBB;
          LLVM_DEBUG(llvm::errs() << "  moving fix_lifetime to exit BB " << *FLI);
          FLI->moveBefore(&*OutsideBB->begin());
          Changed = true;
        }
      }
    } else {
      LLVM_DEBUG(llvm::errs() << "  does not dominate " << *FLI);
    }

  return Changed;
}

namespace {
/// \brief Summary of may writes occurring in the loop tree rooted at \p
/// Loop. This includes all writes of the sub loops and the loop itself.
struct LoopNestSummary {
  SILLoop *Loop;
  WriteSet MayWrites;

  LoopNestSummary(SILLoop *Curr) : Loop(Curr) {}


  void copySummary(LoopNestSummary &Other) {
    MayWrites.append(Other.MayWrites.begin(), Other.MayWrites.end());
  }

  LoopNestSummary(const LoopNestSummary &) = delete;
  LoopNestSummary &operator=(const LoopNestSummary &) = delete;
  LoopNestSummary(LoopNestSummary &&) = delete;
};

/// \brief Optimize the loop tree bottom up propagating loop's summaries up the
/// loop tree.
class LoopTreeOptimization {
  llvm::DenseMap<SILLoop *, std::unique_ptr<LoopNestSummary>>
      LoopNestSummaryMap;
  SmallVector<SILLoop *, 8> BotUpWorkList;
  SILLoopInfo *LoopInfo;
  AliasAnalysis *AA;
  SideEffectAnalysis *SEA;
  DominanceInfo *DomTree;
  bool Changed;

  /// True if LICM is done on high-level SIL, i.e. semantic calls are not
  /// inlined yet. In this case some semantic calls can be hoisted.
  bool RunsOnHighLevelSil;

public:
  LoopTreeOptimization(SILLoop *TopLevelLoop, SILLoopInfo *LI,
                       AliasAnalysis *AA, SideEffectAnalysis *SEA,
                       DominanceInfo *DT,
                       bool RunsOnHighLevelSil)
      : LoopInfo(LI), AA(AA), SEA(SEA), DomTree(DT), Changed(false),
        RunsOnHighLevelSil(RunsOnHighLevelSil) {
    // Collect loops for a recursive bottom-up traversal in the loop tree.
    BotUpWorkList.push_back(TopLevelLoop);
    for (unsigned i = 0; i < BotUpWorkList.size(); ++i) {
      auto *L = BotUpWorkList[i];
      for (auto *SubLoop : *L)
        BotUpWorkList.push_back(SubLoop);
    }
  }

  /// \brief Optimize this loop tree.
  bool optimize();

protected:
  /// \brief Propagate the sub-loops' summaries up to the current loop.
  void propagateSummaries(std::unique_ptr<LoopNestSummary> &CurrSummary);

  /// \brief Collect a set of reads that can be hoisted to the loop's preheader.
  void analyzeCurrentLoop(std::unique_ptr<LoopNestSummary> &CurrSummary,
                          ReadSet &SafeReads);

  /// \brief Optimize the current loop nest.
  void optimizeLoop(SILLoop *CurrentLoop, ReadSet &SafeReads);
};
} // end anonymous namespace

bool LoopTreeOptimization::optimize() {
  // Process loops bottom up in the loop tree.
  while (!BotUpWorkList.empty()) {
    SILLoop *CurrentLoop = BotUpWorkList.pop_back_val();
    LLVM_DEBUG(llvm::dbgs() << "Processing loop " << *CurrentLoop);

    // Collect all summary of all sub loops of the current loop. Since we
    // process the loop tree bottom up they are guaranteed to be available in
    // the map.
    auto CurrLoopSummary = llvm::make_unique<LoopNestSummary>(CurrentLoop);
    propagateSummaries(CurrLoopSummary);

    // Analyze the current loop for reads that can be hoisted.
    ReadSet SafeReads;
    analyzeCurrentLoop(CurrLoopSummary, SafeReads);

    optimizeLoop(CurrentLoop, SafeReads);

    // Store the summary for parent loops to use.
    LoopNestSummaryMap[CurrentLoop] = std::move(CurrLoopSummary);
  }
  return Changed;
}

void LoopTreeOptimization::propagateSummaries(
    std::unique_ptr<LoopNestSummary> &CurrSummary) {
  for (auto *SubLoop : *CurrSummary->Loop) {
    assert(LoopNestSummaryMap.count(SubLoop) && "Must have data for sub loops");
    CurrSummary->copySummary(*LoopNestSummaryMap[SubLoop]);
    LoopNestSummaryMap.erase(SubLoop);
  }
}

void LoopTreeOptimization::analyzeCurrentLoop(
    std::unique_ptr<LoopNestSummary> &CurrSummary, ReadSet &SafeReads) {
  WriteSet &MayWrites = CurrSummary->MayWrites;
  SILLoop *Loop = CurrSummary->Loop;
  LLVM_DEBUG(llvm::dbgs() << " Analyzing accesses.\n");

  // Contains function calls in the loop, which only read from memory.
  SmallVector<ApplyInst *, 8> ReadOnlyApplies;

  for (auto *BB : Loop->getBlocks()) {
    for (auto &Inst : *BB) {
      // Ignore fix_lifetime instructions.
      if (isa<FixLifetimeInst>(&Inst))
        continue;

      // Collect loads.
      auto LI = dyn_cast<LoadInst>(&Inst);
      if (LI) {
        if (!mayWriteTo(AA, MayWrites, LI))
          SafeReads.insert(LI);
        continue;
      }
      if (auto *AI = dyn_cast<ApplyInst>(&Inst)) {
        // In contrast to load instructions, we first collect all read-only
        // function calls and add them later to SafeReads.
        FunctionSideEffects E;
        SEA->getCalleeEffects(E, AI);

        auto MB = E.getMemBehavior(RetainObserveKind::ObserveRetains);
        if (MB <= SILInstruction::MemoryBehavior::MayRead)
          ReadOnlyApplies.push_back(AI);
      }
      if (Inst.mayHaveSideEffects()) {
        MayWrites.push_back(&Inst);
        // Remove clobbered loads we have seen before.
        removeWrittenTo(AA, SafeReads, &Inst);
      }
    }
  }
  for (auto *AI : ReadOnlyApplies) {
    if (!mayWriteTo(AA, SEA, MayWrites, AI))
      SafeReads.insert(AI);
  }
}

void LoopTreeOptimization::optimizeLoop(SILLoop *CurrentLoop,
                                        ReadSet &SafeReads) {
  Changed |= hoistInstructions(CurrentLoop, DomTree, SafeReads,
                               RunsOnHighLevelSil);
  Changed |= sinkFixLifetime(CurrentLoop, DomTree, LoopInfo);
}

namespace {
/// Hoist loop invariant code out of innermost loops.
///
/// Transforms are identified by type, not instance. Split this
/// Into two types: "High-level Loop Invariant Code Motion"
/// and "Loop Invariant Code Motion".
class LICM : public SILFunctionTransform {

public:
  LICM(bool RunsOnHighLevelSil) : RunsOnHighLevelSil(RunsOnHighLevelSil) {}

  /// True if LICM is done on high-level SIL, i.e. semantic calls are not
  /// inlined yet. In this case some semantic calls can be hoisted.
  /// We only hoist semantic calls on high-level SIL because we can be sure that
  /// e.g. an Array as SILValue is really immutable (including its content).
  bool RunsOnHighLevelSil;

  void run() override {
    SILFunction *F = getFunction();
    SILLoopAnalysis *LA = PM->getAnalysis<SILLoopAnalysis>();
    SILLoopInfo *LoopInfo = LA->get(F);

    if (LoopInfo->empty()) {
      LLVM_DEBUG(llvm::dbgs() << "No loops in " << F->getName() << "\n");
      return;
    }

    DominanceAnalysis *DA = PM->getAnalysis<DominanceAnalysis>();
    AliasAnalysis *AA = PM->getAnalysis<AliasAnalysis>();
    SideEffectAnalysis *SEA = PM->getAnalysis<SideEffectAnalysis>();
    DominanceInfo *DomTree = nullptr;

    LLVM_DEBUG(llvm::dbgs() << "Processing loops in " << F->getName() << "\n");
    bool Changed = false;

    for (auto *TopLevelLoop : *LoopInfo) {
      if (!DomTree) DomTree = DA->get(F);
      LoopTreeOptimization Opt(TopLevelLoop, LoopInfo, AA, SEA, DomTree,
                               RunsOnHighLevelSil);
      Changed |= Opt.optimize();
    }

    if (Changed) {
      LA->lockInvalidation();
      DA->lockInvalidation();
      PM->invalidateAnalysis(F, SILAnalysis::InvalidationKind::FunctionBody);
      LA->unlockInvalidation();
      DA->unlockInvalidation();
    }
  }
};
} // end anonymous namespace

SILTransform *swift::createLICM() {
  return new LICM(false);
}

SILTransform *swift::createHighLevelLICM() {
  return new LICM(true);
}<|MERGE_RESOLUTION|>--- conflicted
+++ resolved
@@ -125,84 +125,6 @@
   });
 }
 
-<<<<<<< HEAD
-/// Check if an address does not depend on other values in a basic block.
-static SILInstruction *addressIndependent(SILValue Addr) {
-  Addr = stripCasts(Addr);
-  if (auto *SGAI = dyn_cast<GlobalAddrInst>(Addr))
-    return SGAI;
-  if (auto *SEAI = dyn_cast<StructElementAddrInst>(Addr))
-    return addressIndependent(SEAI->getOperand());
-  return nullptr;
-}
-
-/// Check if two addresses can potentially access the same memory.
-/// For now, return true when both can be traced to the same global variable.
-static bool addressCanPairUp(SILValue Addr1, SILValue Addr2) {
-  SILInstruction *Origin1 = addressIndependent(Addr1);
-  return Origin1 && Origin1 == addressIndependent(Addr2);
-}
-
-/// Move cond_fail down if it can potentially help register promotion later.
-static bool sinkCondFail(SILLoop *Loop) {
-  // Only handle innermost loops for now.
-  if (!Loop->getSubLoops().empty())
-    return false;
-
-  bool Changed = false;
-  for (auto *BB : Loop->getBlocks()) {
-    // A list of CondFails that can be moved down.
-    SmallVector<CondFailInst*, 4> CFs;
-    // A pair of load and store that are independent of the CondFails and
-    // can potentially access the same memory.
-    LoadInst *LIOfPair = nullptr;
-    bool foundPair = false;
-
-    for (auto &Inst : *BB) {
-      if (foundPair) {
-        // Move CFs to right before Inst.
-        for (unsigned I = 0, E = CFs.size(); I < E; I++) {
-          LLVM_DEBUG(llvm::dbgs() << "sinking cond_fail down ");
-          LLVM_DEBUG(CFs[I]->dump());
-          LLVM_DEBUG(llvm::dbgs() << "  before ");
-          LLVM_DEBUG(Inst.dump());
-          CFs[I]->moveBefore(&Inst);
-        }
-        Changed = true;
-
-        foundPair = false;
-        LIOfPair = nullptr;
-      }
-
-      if (auto CF = dyn_cast<CondFailInst>(&Inst)) {
-        CFs.push_back(CF);
-      } else if (auto LI = dyn_cast<LoadInst>(&Inst)) {
-        if (addressIndependent(LI->getOperand())) {
-          LIOfPair = LI;
-        } else {
-          CFs.clear();
-          LIOfPair = nullptr;
-        }
-      } else if (auto SI = dyn_cast<StoreInst>(&Inst)) {
-        if (addressIndependent(SI->getDest())) {
-          if (LIOfPair &&
-              addressCanPairUp(SI->getDest(), LIOfPair->getOperand()))
-            foundPair = true;
-        } else {
-          CFs.clear();
-          LIOfPair = nullptr;
-        }
-      } else if (Inst.mayHaveSideEffects()) {
-        CFs.clear();
-        LIOfPair = nullptr;
-      }
-    }
-  }
-  return Changed;
-}
-
-=======
->>>>>>> e5ffbbe3
 /// Checks if \p Inst has no side effects which prevent hoisting.
 /// The \a SafeReads set contain instructions which we already proved to have
 /// no such side effects.
