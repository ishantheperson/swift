--- conflicted
+++ resolved
@@ -60,7 +60,6 @@
   return result
 }
 
-<<<<<<< HEAD
 func equal<
   R1 : IteratorProtocol,
   R2 : IteratorProtocol
@@ -69,11 +68,6 @@
   R1.Element == R2.Element
 >(range1 : R1, range2 : R2) -> Bool {
 
-=======
-func equal<R1 : GeneratorType, R2 : GeneratorType where R1.Element : Eq,
-                                           R1.Element == R2.Element>
-       (range1 : R1, range2 : R2) -> Bool {
->>>>>>> 87681ef0
   var range1 = range1
   var range2 = range2
 
