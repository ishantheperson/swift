//===--- PassManager.cpp - Swift Pass Manager -----------------------------===//
//
// This source file is part of the Swift.org open source project
//
// Copyright (c) 2014 - 2017 Apple Inc. and the Swift project authors
// Licensed under Apache License v2.0 with Runtime Library Exception
//
// See https://swift.org/LICENSE.txt for license information
// See https://swift.org/CONTRIBUTORS.txt for the list of Swift project authors
//
//===----------------------------------------------------------------------===//

#define DEBUG_TYPE "sil-passmanager"

#include "swift/SILOptimizer/PassManager/PassManager.h"
#include "swift/AST/SILOptimizerRequests.h"
#include "swift/Demangling/Demangle.h"
#include "swift/SIL/ApplySite.h"
#include "swift/SIL/SILFunction.h"
#include "swift/SIL/SILModule.h"
#include "swift/SILOptimizer/Analysis/BasicCalleeAnalysis.h"
#include "swift/SILOptimizer/Analysis/FunctionOrder.h"
#include "swift/SILOptimizer/PassManager/PrettyStackTrace.h"
#include "swift/SILOptimizer/PassManager/Transforms.h"
#include "swift/SILOptimizer/Utils/OptimizerStatsUtils.h"
#include "llvm/ADT/DenseMap.h"
#include "llvm/ADT/Statistic.h"
#include "llvm/ADT/StringSwitch.h"
#include "llvm/Support/CommandLine.h"
#include "llvm/Support/Debug.h"
#include "llvm/Support/GraphWriter.h"
#include "llvm/Support/ManagedStatic.h"
#include "llvm/Support/Chrono.h"

using namespace swift;

llvm::cl::opt<bool> SILPrintAll(
    "sil-print-all", llvm::cl::init(false),
    llvm::cl::desc("Print SIL after each pass"));

llvm::cl::opt<bool> SILPrintPassName(
    "sil-print-pass-name", llvm::cl::init(false),
    llvm::cl::desc("Print the name of each SIL pass before it runs"));

llvm::cl::opt<bool> SILPrintPassTime(
    "sil-print-pass-time", llvm::cl::init(false),
    llvm::cl::desc("Print the execution time of each SIL pass"));

llvm::cl::opt<unsigned> SILNumOptPassesToRun(
    "sil-opt-pass-count", llvm::cl::init(UINT_MAX),
    llvm::cl::desc("Stop optimizing after <N> optimization passes"));

llvm::cl::opt<std::string> SILBreakOnFun(
    "sil-break-on-function", llvm::cl::init(""),
    llvm::cl::desc(
        "Break before running each function pass on a particular function"));

llvm::cl::opt<std::string> SILBreakOnPass(
    "sil-break-on-pass", llvm::cl::init(""),
    llvm::cl::desc("Break before running a particular function pass"));

llvm::cl::list<std::string>
    SILPrintOnlyFun("sil-print-only-function", llvm::cl::CommaSeparated,
                    llvm::cl::desc("Only print out the sil for this function"));

llvm::cl::opt<std::string>
    SILPrintOnlyFuns("sil-print-only-functions", llvm::cl::init(""),
                     llvm::cl::desc("Only print out the sil for the functions "
                                    "whose name contains this substring"));

llvm::cl::list<std::string>
    SILPrintBefore("sil-print-before", llvm::cl::CommaSeparated,
                   llvm::cl::desc("Print out the sil before passes which "
                                  "contain a string from this list."));

llvm::cl::list<std::string>
    SILPrintAfter("sil-print-after", llvm::cl::CommaSeparated,
                  llvm::cl::desc("Print out the sil after passes which contain "
                                 "a string from this list."));

llvm::cl::list<std::string>
    SILPrintAround("sil-print-around", llvm::cl::CommaSeparated,
                   llvm::cl::desc("Print out the sil before and after passes "
                                  "which contain a string from this list"));

llvm::cl::list<std::string>
    SILDisablePass("sil-disable-pass", llvm::cl::CommaSeparated,
                     llvm::cl::desc("Disable passes "
                                    "which contain a string from this list"));
llvm::cl::list<std::string> SILDisablePassOnlyFun(
    "sil-disable-pass-only-function", llvm::cl::CommaSeparated,
    llvm::cl::desc("Apply -sil-disable-pass only on this function"));

llvm::cl::list<std::string> SILVerifyBeforePass(
    "sil-verify-before-pass", llvm::cl::CommaSeparated,
    llvm::cl::desc("Verify the module/analyses before we run "
                   "a pass from this list"));

llvm::cl::list<std::string> SILVerifyAroundPass(
    "sil-verify-around-pass", llvm::cl::CommaSeparated,
    llvm::cl::desc("Verify the module/analyses before/after we run "
                   "a pass from this list"));

llvm::cl::list<std::string>
    SILVerifyAfterPass("sil-verify-after-pass", llvm::cl::CommaSeparated,
                       llvm::cl::desc("Verify the module/analyses after we run "
                                      "a pass from this list"));

llvm::cl::list<std::string> SILForceVerifyAroundPass(
    "sil-verify-force-analysis-around-pass", llvm::cl::CommaSeparated,
    llvm::cl::desc("For the given passes, precompute analyses before the pass "
                   "and verify analyses after the pass"));

llvm::cl::opt<bool> SILVerifyWithoutInvalidation(
    "sil-verify-without-invalidation", llvm::cl::init(false),
    llvm::cl::desc("Verify after passes even if the pass has not invalidated"));

llvm::cl::opt<bool> SILDisableSkippingPasses(
    "sil-disable-skipping-passes", llvm::cl::init(false),
    llvm::cl::desc("Do not skip passes even if nothing was changed"));

llvm::cl::opt<bool> SILForceVerifyAll(
    "sil-verify-force-analysis", llvm::cl::init(false),
    llvm::cl::desc("For all passes, precompute analyses before the pass and "
                   "verify analyses after the pass"));

static llvm::ManagedStatic<std::vector<unsigned>> DebugPassNumbers;

namespace {

struct DebugOnlyPassNumberOpt {
  void operator=(const std::string &Val) const {
    if (Val.empty())
      return;
    SmallVector<StringRef, 8> dbgPassNumbers;
    StringRef(Val).split(dbgPassNumbers, ',', -1, false);
    for (auto dbgPassNumber : dbgPassNumbers) {
      int PassNumber;
      if (dbgPassNumber.getAsInteger(10, PassNumber) || PassNumber < 0)
        llvm_unreachable("The pass number should be an integer number >= 0");
      DebugPassNumbers->push_back(static_cast<unsigned>(PassNumber));
    }
  }
};

} // end anonymous namespace

static DebugOnlyPassNumberOpt DebugOnlyPassNumberOptLoc;

static llvm::cl::opt<DebugOnlyPassNumberOpt, true,
                     llvm::cl::parser<std::string>>
    DebugOnly("debug-only-pass-number",
              llvm::cl::desc("Enable a specific type of debug output (comma "
                             "separated list pass numbers)"),
              llvm::cl::Hidden, llvm::cl::ZeroOrMore,
              llvm::cl::value_desc("pass number"),
              llvm::cl::location(DebugOnlyPassNumberOptLoc),
              llvm::cl::ValueRequired);

static bool doPrintBefore(SILTransform *T, SILFunction *F) {
  if (!SILPrintOnlyFun.empty() && F && SILPrintOnlyFun.end() ==
      std::find(SILPrintOnlyFun.begin(), SILPrintOnlyFun.end(), F->getName()))
    return false;

  if (!SILPrintOnlyFuns.empty() && F &&
      F->getName().find(SILPrintOnlyFuns, 0) == StringRef::npos)
    return false;

  auto MatchFun = [&](const std::string &Str) -> bool {
    return T->getTag().find(Str) != StringRef::npos
      || T->getID().find(Str) != StringRef::npos;
  };

  if (SILPrintBefore.end() !=
      std::find_if(SILPrintBefore.begin(), SILPrintBefore.end(), MatchFun))
    return true;

  if (SILPrintAround.end() !=
      std::find_if(SILPrintAround.begin(), SILPrintAround.end(), MatchFun))
    return true;

  return false;
}

static bool doPrintAfter(SILTransform *T, SILFunction *F, bool Default) {
  if (!SILPrintOnlyFun.empty() && F && SILPrintOnlyFun.end() ==
      std::find(SILPrintOnlyFun.begin(), SILPrintOnlyFun.end(), F->getName()))
    return false;

  if (!SILPrintOnlyFuns.empty() && F &&
      F->getName().find(SILPrintOnlyFuns, 0) == StringRef::npos)
    return false;

  auto MatchFun = [&](const std::string &Str) -> bool {
    return T->getTag().find(Str) != StringRef::npos
      || T->getID().find(Str) != StringRef::npos;
  };

  if (SILPrintAfter.end() !=
      std::find_if(SILPrintAfter.begin(), SILPrintAfter.end(), MatchFun))
    return true;

  if (SILPrintAround.end() !=
      std::find_if(SILPrintAround.begin(), SILPrintAround.end(), MatchFun))
    return true;

  return Default;
}

static bool isDisabled(SILTransform *T, SILFunction *F = nullptr) {
  if (!SILDisablePassOnlyFun.empty() && F &&
      SILDisablePassOnlyFun.end() == std::find(SILDisablePassOnlyFun.begin(),
                                               SILDisablePassOnlyFun.end(),
                                               F->getName()))
    return false;

  for (const std::string &NamePattern : SILDisablePass) {
    if (T->getTag().find(NamePattern) != StringRef::npos
        || T->getID().find(NamePattern) != StringRef::npos) {
      return true;
    }
  }
  return false;
}

static void printModule(SILModule *Mod, bool EmitVerboseSIL) {
  if (SILPrintOnlyFun.empty() && SILPrintOnlyFuns.empty()) {
    Mod->dump();
    return;
  }
  for (auto &F : *Mod) {
    if (!SILPrintOnlyFun.empty() && SILPrintOnlyFun.end() !=
        std::find(SILPrintOnlyFun.begin(), SILPrintOnlyFun.end(), F.getName()))
      F.dump(EmitVerboseSIL);

    if (!SILPrintOnlyFuns.empty() &&
        F.getName().find(SILPrintOnlyFuns, 0) != StringRef::npos)
      F.dump(EmitVerboseSIL);
  }
}

class DebugPrintEnabler {
#ifndef NDEBUG
  bool OldDebugFlag;
#endif
public:
  DebugPrintEnabler(unsigned PassNumber) {
#ifndef NDEBUG
    OldDebugFlag = llvm::DebugFlag;
    if (llvm::DebugFlag)
      return;
    if (DebugPassNumbers->empty())
      return;
    // Enable debug printing if the pass number matches
    // one of the pass numbers provided as a command line option.
    for (auto DebugPassNumber : *DebugPassNumbers) {
      if (DebugPassNumber == PassNumber) {
        llvm::DebugFlag = true;
        return;
      }
    }
#endif
  }

  ~DebugPrintEnabler() {
#ifndef NDEBUG
    llvm::DebugFlag = OldDebugFlag;
#endif
  }
};

//===----------------------------------------------------------------------===//
//                 Serialization Notification Implementation
//===----------------------------------------------------------------------===//

namespace {

class PassManagerDeserializationNotificationHandler final
    : public DeserializationNotificationHandler {
  NullablePtr<SILPassManager> pm;

public:
  PassManagerDeserializationNotificationHandler(SILPassManager *pm) : pm(pm) {}
  ~PassManagerDeserializationNotificationHandler() override = default;

  StringRef getName() const override {
    return "PassManagerDeserializationNotificationHandler";
  }

  /// Observe that we deserialized a function declaration.
  void didDeserialize(ModuleDecl *mod, SILFunction *fn) override {
    pm.get()->notifyAnalysisOfFunction(fn);
  }
};

} // end anonymous namespace

evaluator::SideEffect ExecuteSILPipelineRequest::evaluate(
    Evaluator &evaluator, SILPipelineExecutionDescriptor desc) const {
  SILPassManager PM(desc.SM, desc.IsMandatory, desc.IRMod);
  PM.executePassPipelinePlan(desc.Plan);
  return std::make_tuple<>();
}

void swift::executePassPipelinePlan(SILModule *SM,
                                    const SILPassPipelinePlan &plan,
                                    bool isMandatory,
                                    irgen::IRGenModule *IRMod) {
  auto &evaluator = SM->getASTContext().evaluator;
  SILPipelineExecutionDescriptor desc{SM, plan, isMandatory, IRMod};
  (void)llvm::cantFail(evaluator(ExecuteSILPipelineRequest{desc}));
}

SILPassManager::SILPassManager(SILModule *M, bool isMandatory,
                               irgen::IRGenModule *IRMod)
    : Mod(M), IRMod(IRMod), isMandatory(isMandatory),
      deserializationNotificationHandler(nullptr) {
#define ANALYSIS(NAME) \
  Analyses.push_back(create##NAME##Analysis(Mod));
#include "swift/SILOptimizer/Analysis/Analysis.def"

  for (SILAnalysis *A : Analyses) {
    A->initialize(this);
    M->registerDeleteNotificationHandler(A);
  }

  std::unique_ptr<DeserializationNotificationHandler> handler(
      new PassManagerDeserializationNotificationHandler(this));
  deserializationNotificationHandler = handler.get();
  M->registerDeserializationNotificationHandler(std::move(handler));
}

bool SILPassManager::continueTransforming() {
  if (isMandatory)
    return true;
  return NumPassesRun < SILNumOptPassesToRun;
}

bool SILPassManager::analysesUnlocked() {
  for (auto *A : Analyses)
    if (A->isLocked())
      return false;

  return true;
}

// Test the function and pass names we're given against the debug
// options that force us to break prior to a given pass and/or on a
// given function.
static bool breakBeforeRunning(StringRef fnName, SILFunctionTransform *SFT) {
  if (SILBreakOnFun.empty() && SILBreakOnPass.empty())
    return false;

  if (SILBreakOnFun.empty()
      && (SFT->getID() == SILBreakOnPass || SFT->getTag() == SILBreakOnPass))
    return true;

  if (SILBreakOnPass.empty() && fnName == SILBreakOnFun)
    return true;

  return fnName == SILBreakOnFun
    && (SFT->getID() == SILBreakOnPass || SFT->getTag() == SILBreakOnPass);
}

void SILPassManager::dumpPassInfo(const char *Title, SILTransform *Tr,
                                  SILFunction *F) {
  llvm::dbgs() << "  " << Title << " #" << NumPassesRun << ", stage "
               << StageName << ", pass : " << Tr->getID()
               << " (" << Tr->getTag() << ")";
  if (F)
    llvm::dbgs() << ", Function: " << F->getName();
  llvm::dbgs() << '\n';
}

void SILPassManager::dumpPassInfo(const char *Title, unsigned TransIdx,
                                  SILFunction *F) {
  SILTransform *Tr = Transformations[TransIdx];
  llvm::dbgs() << "  " << Title << " #" << NumPassesRun << ", stage "
    << StageName << ", pass " << TransIdx << ": " << Tr->getID()
    << " (" << Tr->getTag() << ")";
  if (F)
    llvm::dbgs() << ", Function: " << F->getName();
  llvm::dbgs() << '\n';
}

<<<<<<< HEAD
// SWIFT_ENABLE_TENSORFLOW
static void logS4TFPassEvent(long long Delta, llvm::sys::TimePoint<> StartTime,
                             StringRef passName, bool isFunctionPass,
                             StringRef funcName) {
  auto tt = llvm::sys::toTimeT(StartTime);
  auto strTime = ctime(&tt);
  strTime[strlen(strTime) - 1] = '\0';
  llvm::dbgs() << "S4TF," << Delta << "," << strTime << "," << passName << ","
               << (isFunctionPass ? "F" : "M") << "," << funcName << "\n";
=======
bool SILPassManager::isMandatoryFunctionPass(SILFunctionTransform *sft) {
  return isMandatory || sft->getPassKind() ==
             PassKind::NonTransparentFunctionOwnershipModelEliminator ||
         sft->getPassKind() == PassKind::OwnershipModelEliminator ||
         sft->getPassKind() ==
             PassKind::NonStdlibNonTransparentFunctionOwnershipModelEliminator;
>>>>>>> 8e16b250
}

void SILPassManager::runPassOnFunction(unsigned TransIdx, SILFunction *F) {

  assert(analysesUnlocked() && "Expected all analyses to be unlocked!");

  auto *SFT = cast<SILFunctionTransform>(Transformations[TransIdx]);

  if (!F->shouldOptimize() && !isMandatoryFunctionPass(SFT)) {
    return;
  }

  SFT->injectPassManager(this);
  SFT->injectFunction(F);

  PrettyStackTraceSILFunctionTransform X(SFT, NumPassesRun);
  DebugPrintEnabler DebugPrint(NumPassesRun);

  // If nothing changed since the last run of this pass, we can skip this
  // pass if it is not mandatory
  CompletedPasses &completedPasses = CompletedPassesMap[F];
  if (!isMandatoryFunctionPass(SFT) &&
      completedPasses.test((size_t)SFT->getPassKind()) &&
      !SILDisableSkippingPasses) {
    if (SILPrintPassName)
      dumpPassInfo("(Skip)", TransIdx, F);
    return;
  }

  if (isDisabled(SFT, F)) {
    if (SILPrintPassName)
      dumpPassInfo("(Disabled)", TransIdx, F);
    return;
  }

  updateSILModuleStatsBeforeTransform(F->getModule(), SFT, *this, NumPassesRun);

  CurrentPassHasInvalidated = false;

  auto MatchFun = [&](const std::string &Str) -> bool {
    return SFT->getTag().find(Str) != StringRef::npos ||
           SFT->getID().find(Str) != StringRef::npos;
  };
  if ((SILVerifyBeforePass.end() != std::find_if(SILVerifyBeforePass.begin(),
                                                 SILVerifyBeforePass.end(),
                                                 MatchFun)) ||
      (SILVerifyAroundPass.end() != std::find_if(SILVerifyAroundPass.begin(),
                                                 SILVerifyAroundPass.end(),
                                                 MatchFun))) {
    F->verify();
    verifyAnalyses();
  }

  if (SILPrintPassName)
    dumpPassInfo("Run", TransIdx, F);

  if (doPrintBefore(SFT, F)) {
    dumpPassInfo("*** SIL function before ", TransIdx);
    F->dump(getOptions().EmitVerboseSIL);
  }

  llvm::sys::TimePoint<> StartTime = std::chrono::system_clock::now();
  Mod->registerDeleteNotificationHandler(SFT);
  if (breakBeforeRunning(F->getName(), SFT))
    LLVM_BUILTIN_DEBUGTRAP;
  if (SILForceVerifyAll ||
      SILForceVerifyAroundPass.end() !=
          std::find_if(SILForceVerifyAroundPass.begin(),
                       SILForceVerifyAroundPass.end(), MatchFun)) {
    forcePrecomputeAnalyses(F);
  }
  SFT->run();
  if (SILForceVerifyAll ||
      SILForceVerifyAroundPass.end() !=
          std::find_if(SILForceVerifyAroundPass.begin(),
                       SILForceVerifyAroundPass.end(), MatchFun)) {
    verifyAnalyses(F);
  }
  assert(analysesUnlocked() && "Expected all analyses to be unlocked!");
  Mod->removeDeleteNotificationHandler(SFT);

  auto Delta = (std::chrono::system_clock::now() - StartTime).count();
  if (SILPrintPassTime) {
    llvm::dbgs() << Delta << " (" << SFT->getID() << "," << F->getName()
                 << ")\n";

    // SWIFT_ENABLE_TENSORFLOW
    // Write CSV-formatted events, so that we can do aggregate analysis. Format:
    // [S4TF] Delta,StartTime,PassName,PassType,FuncName
    // Here PassType is F since it's a function pass.
    logS4TFPassEvent(Delta, StartTime, SFT->getID(), /*isFunctionPass*/ true,
                     F->getName());
  }

  // If this pass invalidated anything, print and verify.
  if (doPrintAfter(SFT, F, CurrentPassHasInvalidated && SILPrintAll)) {
    dumpPassInfo("*** SIL function after ", TransIdx);
    F->dump(getOptions().EmitVerboseSIL);
  }

  updateSILModuleStatsAfterTransform(F->getModule(), SFT, *this, NumPassesRun,
                                     Delta);

  // Remember if this pass didn't change anything.
  if (!CurrentPassHasInvalidated)
    completedPasses.set((size_t)SFT->getPassKind());

  if (getOptions().VerifyAll &&
      (CurrentPassHasInvalidated || SILVerifyWithoutInvalidation)) {
    F->verify();
    verifyAnalyses(F);
  } else {
    if ((SILVerifyAfterPass.end() != std::find_if(SILVerifyAfterPass.begin(),
                                                  SILVerifyAfterPass.end(),
                                                  MatchFun)) ||
        (SILVerifyAroundPass.end() != std::find_if(SILVerifyAroundPass.begin(),
                                                   SILVerifyAroundPass.end(),
                                                   MatchFun))) {
      F->verify();
      verifyAnalyses();
    }
  }

  ++NumPassesRun;
}

void SILPassManager::
runFunctionPasses(unsigned FromTransIdx, unsigned ToTransIdx) {
  if (ToTransIdx <= FromTransIdx)
    return;

  BasicCalleeAnalysis *BCA = getAnalysis<BasicCalleeAnalysis>();
  BottomUpFunctionOrder BottomUpOrder(BCA);
  BottomUpOrder.computeBottomUpOrder(Mod);
  auto BottomUpFunctions = BottomUpOrder.getBottomUpOrder();

  assert(FunctionWorklist.empty() && "Expected empty function worklist!");

  FunctionWorklist.reserve(BottomUpFunctions.size());
  for (auto I = BottomUpFunctions.rbegin(), E = BottomUpFunctions.rend();
       I != E; ++I) {
    auto &F = **I;

    // Only include functions that are definitions, and which have not
    // been intentionally excluded from optimization.
    if (F.isDefinition())
      FunctionWorklist.push_back(*I);
  }

  DerivationLevels.clear();

  // The maximum number of times the pass pipeline can be restarted for a
  // function. This is used to ensure we are not going into an infinite loop in
  // cases where (for example) we have recursive type-based specialization
  // happening.
  const unsigned MaxNumRestarts = 20;

  if (SILPrintPassName)
    llvm::dbgs() << "Start function passes at stage: " << StageName << "\n";

  // Run all transforms for all functions, starting at the tail of the worklist.
  while (!FunctionWorklist.empty() && continueTransforming()) {
    unsigned TailIdx = FunctionWorklist.size() - 1;
    unsigned PipelineIdx = FunctionWorklist[TailIdx].PipelineIdx;
    SILFunction *F = FunctionWorklist[TailIdx].F;

    if (PipelineIdx >= (ToTransIdx - FromTransIdx)) {
      // All passes did already run for the function. Pop it off the worklist.
      FunctionWorklist.pop_back();
      continue;
    }
    assert(!shouldRestartPipeline() &&
        "Did not expect function pipeline set up to restart from beginning!");

    runPassOnFunction(FromTransIdx + PipelineIdx, F);

    // Note: Don't get entry reference prior to runPassOnFunction().
    // A pass can push a new function to the worklist which may cause a
    // reallocation of the buffer and that would invalidate the reference.
    WorklistEntry &Entry = FunctionWorklist[TailIdx];
    if (shouldRestartPipeline() && Entry.NumRestarts < MaxNumRestarts) {
      ++Entry.NumRestarts;
      Entry.PipelineIdx = 0;
    } else {
      ++Entry.PipelineIdx;
    }
    clearRestartPipeline();

    if (TailIdx == (FunctionWorklist.size() - 1))  {
      // No new functions to process
      continue;
    }

    // Compute the bottom up order of the new functions and the callees in it
    BottomUpFunctionOrder SubBottomUpOrder(BCA);
    // Initialize BottomUpFunctionOrder with new functions
    for (auto It = FunctionWorklist.begin() + TailIdx + 1;
         It != FunctionWorklist.end(); It++) {
      SubBottomUpOrder.computeBottomUpOrder(It->F);
    }
    auto NewFunctionsBottomUp = SubBottomUpOrder.getBottomUpOrder();
    SmallPtrSet<SILFunction *, 8> NewBottomUpSet(NewFunctionsBottomUp.begin(),
                                                 NewFunctionsBottomUp.end());

    // Remove all the functions in the new bottom up order from FunctionWorklist
    llvm::DenseMap<SILFunction *, WorklistEntry> FunctionsToReorder;
    auto RemoveFn = [&FunctionsToReorder,
                     &NewBottomUpSet](WorklistEntry Entry) {
      if (NewBottomUpSet.find(Entry.F) == NewBottomUpSet.end()) {
        return false;
      }
      FunctionsToReorder.insert(std::make_pair(Entry.F, Entry));
      return true;
    };
    std::remove_if(FunctionWorklist.begin(), FunctionWorklist.end(), RemoveFn);
    FunctionWorklist.erase((FunctionWorklist.begin() + FunctionWorklist.size() -
                            FunctionsToReorder.size()),
                           FunctionWorklist.end());

    // Add back the functions in the new bottom up order to the FunctionWorklist
    for (auto it = NewFunctionsBottomUp.rbegin();
         it != NewFunctionsBottomUp.rend(); it++) {
      auto Entry = FunctionsToReorder.find(*it);
      if (Entry == FunctionsToReorder.end()) {
        continue;
      }
      FunctionWorklist.push_back((*Entry).second);
    }
  }
}

void SILPassManager::runModulePass(unsigned TransIdx) {
  auto *SMT = cast<SILModuleTransform>(Transformations[TransIdx]);
  if (isDisabled(SMT))
    return;

  const SILOptions &Options = getOptions();

  SMT->injectPassManager(this);
  SMT->injectModule(Mod);

  PrettyStackTraceSILModuleTransform X(SMT, NumPassesRun);
  DebugPrintEnabler DebugPrint(NumPassesRun);

  updateSILModuleStatsBeforeTransform(*Mod, SMT, *this, NumPassesRun);

  CurrentPassHasInvalidated = false;

  if (SILPrintPassName)
    dumpPassInfo("Run module pass", TransIdx);

  if (doPrintBefore(SMT, nullptr)) {
    dumpPassInfo("*** SIL module before", TransIdx);
    printModule(Mod, Options.EmitVerboseSIL);
  }

  auto MatchFun = [&](const std::string &Str) -> bool {
    return SMT->getTag().find(Str) != StringRef::npos ||
           SMT->getID().find(Str) != StringRef::npos;
  };
  if ((SILVerifyBeforePass.end() != std::find_if(SILVerifyBeforePass.begin(),
                                                 SILVerifyBeforePass.end(),
                                                 MatchFun)) ||
      (SILVerifyAroundPass.end() != std::find_if(SILVerifyAroundPass.begin(),
                                                 SILVerifyAroundPass.end(),
                                                 MatchFun))) {
    Mod->verify();
    verifyAnalyses();
  }

  llvm::sys::TimePoint<> StartTime = std::chrono::system_clock::now();
  assert(analysesUnlocked() && "Expected all analyses to be unlocked!");
  Mod->registerDeleteNotificationHandler(SMT);
  SMT->run();
  Mod->removeDeleteNotificationHandler(SMT);
  assert(analysesUnlocked() && "Expected all analyses to be unlocked!");

  auto Delta = (std::chrono::system_clock::now() - StartTime).count();
  if (SILPrintPassTime) {
    llvm::dbgs() << Delta << " (" << SMT->getID() << ",Module)\n";

    // SWIFT_ENABLE_TENSORFLOW
    // Write CSV-formatted events, so that we can do aggregate analysis. Format:
    // [S4TF] Delta,StartTime,PassName,PassType
    // Here PassType is M since it's a module pass.
    logS4TFPassEvent(Delta, StartTime, SMT->getID(), /*isFunctionPass*/ false,
                     /*funcName*/ "");
  }

  // If this pass invalidated anything, print and verify.
  if (doPrintAfter(SMT, nullptr,
                   CurrentPassHasInvalidated && SILPrintAll)) {
    dumpPassInfo("*** SIL module after", TransIdx);
    printModule(Mod, Options.EmitVerboseSIL);
  }

  updateSILModuleStatsAfterTransform(*Mod, SMT, *this, NumPassesRun, Delta);

  if (Options.VerifyAll &&
      (CurrentPassHasInvalidated || !SILVerifyWithoutInvalidation)) {
    Mod->verify();
    verifyAnalyses();
  } else {
    if ((SILVerifyAfterPass.end() != std::find_if(SILVerifyAfterPass.begin(),
                                                  SILVerifyAfterPass.end(),
                                                  MatchFun)) ||
        (SILVerifyAroundPass.end() != std::find_if(SILVerifyAroundPass.begin(),
                                                   SILVerifyAroundPass.end(),
                                                   MatchFun))) {
      Mod->verify();
      verifyAnalyses();
    }
  }
}

void SILPassManager::executePassPipelinePlan(const SILPassPipelinePlan &Plan) {
  for (const SILPassPipeline &Pipeline : Plan.getPipelines()) {
    setStageName(Pipeline.Name);
    resetAndRemoveTransformations();
    for (PassKind Kind : Plan.getPipelinePasses(Pipeline)) {
      addPass(Kind);
      assert(!Pipeline.isFunctionPassPipeline
             || isa<SILFunctionTransform>(Transformations.back()));
    }
    execute();
  }
}

void SILPassManager::execute() {
  const SILOptions &Options = getOptions();

  LLVM_DEBUG(llvm::dbgs() << "*** Optimizing the module (" << StageName
                          << ") *** \n");
  if (SILPrintAll) {
    llvm::dbgs() << "*** SIL module before "  << StageName << " ***\n";
    printModule(Mod, Options.EmitVerboseSIL);
  }

  // Run the transforms by alternating between function transforms and
  // module transforms. We'll queue up all the function transforms
  // that we see in a row and then run the entire group of transforms
  // on each function in turn. Then we move on to running the next set
  // of consecutive module transforms.
  unsigned Idx = 0, NumTransforms = Transformations.size();

  while (Idx < NumTransforms && continueTransforming()) {
    SILTransform *Tr = Transformations[Idx];
    assert((isa<SILFunctionTransform>(Tr) || isa<SILModuleTransform>(Tr)) &&
           "Unexpected pass kind!");
    (void)Tr;

    unsigned FirstFuncTrans = Idx;
    while (Idx < NumTransforms && isa<SILFunctionTransform>(Transformations[Idx]))
      ++Idx;

    runFunctionPasses(FirstFuncTrans, Idx);

    while (Idx < NumTransforms && isa<SILModuleTransform>(Transformations[Idx])
           && continueTransforming()) {
      runModulePass(Idx);

      ++Idx;
      ++NumPassesRun;
    }
  }
}

/// D'tor.
SILPassManager::~SILPassManager() {
  // Before we do anything further, verify the module and our analyses. These
  // are natural points with which to verify.
  //
  // TODO: We currently do not verify the module here since the verifier asserts
  // in the normal build. This should be enabled and those problems resolved
  // either by changing the verifier or treating those asserts as signs of a
  // bug.
  for (auto *A : Analyses) {
    // We use verify full instead of just verify to ensure that passes that want
    // to run more expensive verification after a pass manager is destroyed
    // properly trigger.
    //
    // NOTE: verifyFull() has a default implementation that just calls
    // verify(). So functionally, there is no difference here.
    A->verifyFull();
  }

  // Remove our deserialization notification handler.
  Mod->removeDeserializationNotificationHandler(
      deserializationNotificationHandler);

  // Free all transformations.
  for (auto *T : Transformations)
    delete T;

  // delete the analysis.
  for (auto *A : Analyses) {
    Mod->removeDeleteNotificationHandler(A);
    assert(!A->isLocked() &&
           "Deleting a locked analysis. Did we forget to unlock ?");
    delete A;
  }
}

void SILPassManager::notifyOfNewFunction(SILFunction *F, SILTransform *T) {
  if (doPrintAfter(T, F, SILPrintAll)) {
    dumpPassInfo("*** New SIL function in ", T, F);
    F->dump(getOptions().EmitVerboseSIL);
  }
}

void SILPassManager::addFunctionToWorklist(SILFunction *F,
                                           SILFunction *DerivedFrom) {
  assert(F && F->isDefinition() && (isMandatory || F->shouldOptimize()) &&
         "Expected optimizable function definition!");

  constexpr int MaxDeriveLevels = 10;

  int NewLevel = 1;
  if (DerivedFrom) {
    // When SILVerifyAll is enabled, individual functions are verified after
    // function passes are run upon them. This means that any functions created
    // by a function pass will not be verified after the pass runs. Thus
    // specialization errors that cause the verifier to trip will be
    // misattributed to the first pass that makes a change to the specialized
    // function. This is very misleading and increases triage time.
    //
    // As a result, when SILVerifyAll is enabled, we always verify newly
    // specialized functions as they are added to the worklist.
    //
    // TODO: Currently, all specialized functions are added to the function
    // worklist in this manner. This is all well and good, but we should really
    // add support for verifying that all specialized functions are added via
    // this function to the pass manager to ensure that we perform this
    // verification.
    if (getOptions().VerifyAll) {
      F->verify();
    }

    NewLevel = DerivationLevels[DerivedFrom] + 1;
    // Limit the number of derivations, i.e. don't allow that a pass specializes
    // a specialized function which is itself a specialized function, and so on.
    if (NewLevel >= MaxDeriveLevels)
      return;
  }
  int &StoredLevel = DerivationLevels[F];

  // Only allow a function to be pushed on the worklist a single time
  // (not counting the initial population of the worklist with the bottom-up
  // function order).
  if (StoredLevel > 0)
    return;

  StoredLevel = NewLevel;
  FunctionWorklist.push_back(F);
}

void SILPassManager::restartWithCurrentFunction(SILTransform *T) {
  assert(isa<SILFunctionTransform>(T) &&
         "Can only restart the pipeline from function passes");
  RestartPipeline = true;
}

/// Reset the state of the pass manager and remove all transformation
/// owned by the pass manager. Analysis passes will be kept.
void SILPassManager::resetAndRemoveTransformations() {
  for (auto *T : Transformations)
    delete T;

  Transformations.clear();
}

void SILPassManager::setStageName(llvm::StringRef NextStage) {
  StageName = NextStage.str();
}

StringRef SILPassManager::getStageName() const {
  return StageName;
}

const SILOptions &SILPassManager::getOptions() const {
  return Mod->getOptions();
}

namespace {
enum class IRGenPasses : uint8_t {
#define PASS(ID, TAG, NAME)
#define IRGEN_PASS(ID, TAG, NAME) ID,
#include "swift/SILOptimizer/PassManager/Passes.def"
};
} // end anonymous namespace

void SILPassManager::addPass(PassKind Kind) {
  assert(unsigned(PassKind::AllPasses_Last) >= unsigned(Kind) &&
         "Invalid pass kind");
  switch (Kind) {
#define PASS(ID, TAG, NAME)                                                    \
  case PassKind::ID: {                                                         \
    SILTransform *T = swift::create##ID();                                     \
    T->setPassKind(PassKind::ID);                                              \
    Transformations.push_back(T);                                              \
    break;                                                                     \
  }
#define IRGEN_PASS(ID, TAG, NAME)                                              \
  case PassKind::ID: {                                                         \
    auto &ctx = Mod->getASTContext();                                          \
    auto irPasses = ctx.getIRGenSILTransforms();                               \
    SILTransform *T = irPasses[static_cast<unsigned>(IRGenPasses::ID)]();      \
    assert(T && "Missing IRGen pass?");                                        \
    T->setPassKind(PassKind::ID);                                              \
    Transformations.push_back(T);                                              \
    break;                                                                     \
  }
#include "swift/SILOptimizer/PassManager/Passes.def"
  case PassKind::invalidPassKind:
    llvm_unreachable("invalid pass kind");
  }
}

void SILPassManager::addPassForName(StringRef Name) {
  PassKind P = llvm::StringSwitch<PassKind>(Name)
#define PASS(ID, TAG, NAME) .Case(#ID, PassKind::ID)
#include "swift/SILOptimizer/PassManager/Passes.def"
  ;
  addPass(P);
}

//===----------------------------------------------------------------------===//
//                          View Call-Graph Implementation
//===----------------------------------------------------------------------===//

#ifndef NDEBUG

namespace {

  /// An explicit graph data structure for the call graph.
  /// Used for viewing the callgraph as dot file with llvm::ViewGraph.
  struct CallGraph {

    struct Node;

    struct Edge {
      FullApplySite FAS;
      Node *Child;
      bool Incomplete;
    };

    struct Node {
      SILFunction *F;
      CallGraph *CG;
      int NumCallSites = 0;
      SmallVector<Edge, 8> Children;
    };

    struct child_iterator
        : public std::iterator<std::random_access_iterator_tag, Node *,
                               ptrdiff_t> {
      SmallVectorImpl<Edge>::iterator baseIter;

      child_iterator(SmallVectorImpl<Edge>::iterator baseIter) :
      baseIter(baseIter)
      { }

      child_iterator &operator++() { baseIter++; return *this; }
      child_iterator operator++(int) {
        auto tmp = *this;
        ++baseIter;
        return tmp;
      }
      Node *operator*() const { return baseIter->Child; }
      bool operator==(const child_iterator &RHS) const {
        return baseIter == RHS.baseIter;
      }
      bool operator!=(const child_iterator &RHS) const {
        return baseIter != RHS.baseIter;
      }
      difference_type operator-(const child_iterator &RHS) const {
        return baseIter - RHS.baseIter;
      }
    };

    CallGraph(SILModule *M, BasicCalleeAnalysis *BCA);

    std::vector<Node> Nodes;

    /// The SILValue IDs which are printed as edge source labels.
    llvm::DenseMap<const SILNode *, unsigned> InstToIDMap;

    typedef std::vector<Node>::iterator iterator;
  };

  CallGraph::CallGraph(SILModule *M, BasicCalleeAnalysis *BCA) {
    Nodes.resize(M->getFunctionList().size());
    llvm::DenseMap<SILFunction *, Node *> NodeMap;
    int idx = 0;
    for (SILFunction &F : *M) {
      Node &Nd = Nodes[idx++];
      Nd.F = &F;
      Nd.CG = this;
      NodeMap[&F] = &Nd;

      F.numberValues(InstToIDMap);
    }

    for (Node &Nd : Nodes) {
      for (SILBasicBlock &BB : *Nd.F) {
        for (SILInstruction &I : BB) {
          if (FullApplySite FAS = FullApplySite::isa(&I)) {
            auto CList = BCA->getCalleeList(FAS);
            for (SILFunction *Callee : CList) {
              Node *CalleeNode = NodeMap[Callee];
              Nd.Children.push_back({FAS, CalleeNode,CList.isIncomplete()});
            }
          }
        }
      }
    }
  }

} // end anonymous namespace

namespace llvm {

  /// Wraps a dot node label string to multiple lines. The \p NumEdgeLabels
  /// gives an estimate on the minimum width of the node shape.
  static void wrap(std::string &Str, int NumEdgeLabels) {
    unsigned ColNum = 0;
    unsigned LastSpace = 0;
    unsigned MaxColumns = std::max(60, NumEdgeLabels * 8);
    for (unsigned i = 0; i != Str.length(); ++i) {
      if (ColNum == MaxColumns) {
        if (!LastSpace)
          LastSpace = i;
        Str.insert(LastSpace + 1, "\\l");
        ColNum = i - LastSpace - 1;
        LastSpace = 0;
      } else
        ++ColNum;
      if (Str[i] == ' ' || Str[i] == '.')
        LastSpace = i;
    }
  }

  /// CallGraph GraphTraits specialization so the CallGraph can be
  /// iterable by generic graph iterators.
  template <> struct GraphTraits<CallGraph::Node *> {
    typedef CallGraph::child_iterator ChildIteratorType;
    typedef CallGraph::Node *NodeRef;

    static NodeRef getEntryNode(NodeRef N) { return N; }
    static inline ChildIteratorType child_begin(NodeRef N) {
      return N->Children.begin();
    }
    static inline ChildIteratorType child_end(NodeRef N) {
      return N->Children.end();
    }
  };

  template <> struct GraphTraits<CallGraph *>
  : public GraphTraits<CallGraph::Node *> {
    typedef CallGraph *GraphType;
    typedef CallGraph::Node *NodeRef;

    static NodeRef getEntryNode(GraphType F) { return nullptr; }

    typedef pointer_iterator<CallGraph::iterator> nodes_iterator;
    static nodes_iterator nodes_begin(GraphType CG) {
      return nodes_iterator(CG->Nodes.begin());
    }
    static nodes_iterator nodes_end(GraphType CG) {
      return nodes_iterator(CG->Nodes.end());
    }
    static unsigned size(GraphType CG) { return CG->Nodes.size(); }
  };

  /// This is everything the llvm::GraphWriter needs to write the call graph in
  /// a dot file.
  template <>
  struct DOTGraphTraits<CallGraph *> : public DefaultDOTGraphTraits {

    DOTGraphTraits(bool isSimple = false) : DefaultDOTGraphTraits(isSimple) {}

    std::string getNodeLabel(const CallGraph::Node *Node,
                             const CallGraph *Graph) {
      std::string Label = Node->F->getName().str();
      wrap(Label, Node->NumCallSites);
      return Label;
    }

    std::string getNodeDescription(const CallGraph::Node *Node,
                                   const CallGraph *Graph) {
      std::string Label = Demangle::
      demangleSymbolAsString(Node->F->getName());
      wrap(Label, Node->NumCallSites);
      return Label;
    }

    static std::string getEdgeSourceLabel(const CallGraph::Node *Node,
                                          CallGraph::child_iterator I) {
      std::string Label;
      raw_string_ostream O(Label);
      SILInstruction *Inst = I.baseIter->FAS.getInstruction();
      O << '%' << Node->CG->InstToIDMap[Inst];
      return Label;
    }

    static std::string getEdgeAttributes(const CallGraph::Node *Node,
                                         CallGraph::child_iterator I,
                                         const CallGraph *Graph) {
      CallGraph::Edge *Edge = I.baseIter;
      if (Edge->Incomplete)
        return "color=\"red\"";
      return "";
    }
  };
} // namespace llvm
#endif

void SILPassManager::viewCallGraph() {
  /// When asserts are disabled, this should be a NoOp.
#ifndef NDEBUG
  CallGraph OCG(getModule(), getAnalysis<BasicCalleeAnalysis>());
  llvm::ViewGraph(&OCG, "callgraph");
#endif
}<|MERGE_RESOLUTION|>--- conflicted
+++ resolved
@@ -383,7 +383,6 @@
   llvm::dbgs() << '\n';
 }
 
-<<<<<<< HEAD
 // SWIFT_ENABLE_TENSORFLOW
 static void logS4TFPassEvent(long long Delta, llvm::sys::TimePoint<> StartTime,
                              StringRef passName, bool isFunctionPass,
@@ -393,14 +392,14 @@
   strTime[strlen(strTime) - 1] = '\0';
   llvm::dbgs() << "S4TF," << Delta << "," << strTime << "," << passName << ","
                << (isFunctionPass ? "F" : "M") << "," << funcName << "\n";
-=======
+}
+
 bool SILPassManager::isMandatoryFunctionPass(SILFunctionTransform *sft) {
   return isMandatory || sft->getPassKind() ==
              PassKind::NonTransparentFunctionOwnershipModelEliminator ||
          sft->getPassKind() == PassKind::OwnershipModelEliminator ||
          sft->getPassKind() ==
              PassKind::NonStdlibNonTransparentFunctionOwnershipModelEliminator;
->>>>>>> 8e16b250
 }
 
 void SILPassManager::runPassOnFunction(unsigned TransIdx, SILFunction *F) {
