--- conflicted
+++ resolved
@@ -515,15 +515,9 @@
   }
 
   // We need to disable the  “effectively final” opt if a function is inlinable
-<<<<<<< HEAD
-  if (isEffectivelyFinalMethod &&
-      F->getResilienceExpansion() == ResilienceExpansion::Minimal) {
-    LLVM_DEBUG(llvm::dbgs() << "        FAIL: Could not optimize function because "
-=======
   if (isEffectivelyFinalMethod && AI.getFunction()->getResilienceExpansion() ==
                                       ResilienceExpansion::Minimal) {
-    DEBUG(llvm::dbgs() << "        FAIL: Could not optimize function because "
->>>>>>> c0836b9c
+    LLVM_DEBUG(llvm::dbgs() << "        FAIL: Could not optimize function because "
                           "it is an effectively-final inlinable: "
                        << AI.getFunction()->getName() << "\n");
     return false;
