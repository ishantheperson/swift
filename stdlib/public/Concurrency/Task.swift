--- conflicted
+++ resolved
@@ -27,7 +27,6 @@
 /// Each such period ends at a suspension point or the
 /// completion of the task.
 ///
-<<<<<<< HEAD
 /// These partial periods towards the task's completion are `PartialAsyncTask`.
 /// Unless you're implementing a scheduler,
 /// you don't generally interact with partial tasks directly.
@@ -56,12 +55,6 @@
 /// This reflects the fact that a task can be canceled for many reasons,
 /// and additional reasons can accrue during the cancellation process.
 @available(SwiftStdlib 5.5, *)
-=======
-/// These partial periods towards the task's completion are
-/// individually schedulable as jobs.  Jobs are generally not interacted
-/// with by end-users directly, unless implementing a scheduler.
-@available(macOS 9999, iOS 9999, watchOS 9999, tvOS 9999, *)
->>>>>>> 7853a47b
 public struct Task {
   internal let _task: Builtin.NativeObject
 
@@ -959,15 +952,9 @@
 }
 
 // FIXME: both of these ought to take their arguments _owned so that
-<<<<<<< HEAD
 // we can do a move out of the future in the common case where it's
 // unreferenced
 @available(SwiftStdlib 5.5, *)
-=======
-//        we can do a move out of the future in the common case where it's
-//        unreferenced
-@available(macOS 9999, iOS 9999, watchOS 9999, tvOS 9999, *)
->>>>>>> 7853a47b
 @_silgen_name("swift_task_future_wait")
 public func _taskFutureGet<T>(_ task: Builtin.NativeObject) async -> T
 
@@ -975,7 +962,6 @@
 @_silgen_name("swift_task_future_wait_throwing")
 public func _taskFutureGetThrowing<T>(_ task: Builtin.NativeObject) async throws -> T
 
-<<<<<<< HEAD
 @available(SwiftStdlib 5.5, *)
 public func _runChildTask<T>(
   operation: @Sendable @escaping () async throws -> T
@@ -1000,9 +986,6 @@
 }
 
 @available(SwiftStdlib 5.5, *)
-=======
-@available(macOS 9999, iOS 9999, watchOS 9999, tvOS 9999, *)
->>>>>>> 7853a47b
 @_silgen_name("swift_task_cancel")
 func _taskCancel(_ task: Builtin.NativeObject)
 
