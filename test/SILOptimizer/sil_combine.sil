--- conflicted
+++ resolved
@@ -692,51 +692,6 @@
   return %19 : $()
 }
 
-<<<<<<< HEAD
-sil @stringcore_invariant_check : $@convention(thin) (@owned _StringCore) -> @owned Optional<_CocoaString>
-sil @reabstruction_thunk : $@convention(thin) (@out Optional<_CocoaString>, @owned @callee_owned () -> @owned Optional<_CocoaString>) -> ()
-
-// CHECK-LABEL: sil @dead_closure_elimination : $@convention(thin) (@owned _StringCore) -> ()
-// CHECK: bb0
-// CHECK-NEXT: release_value
-// CHECK-NEXT: tuple
-// CHECK-NEXT: return
-sil @dead_closure_elimination : $@convention(thin) (@owned _StringCore) -> () {
-bb0(%0 : $_StringCore):
-  %1 = function_ref @stringcore_invariant_check : $@convention(thin) (@owned _StringCore) -> @owned Optional<_CocoaString>
-  %2 = partial_apply %1(%0) : $@convention(thin) (@owned _StringCore) -> @owned Optional<_CocoaString>
-  %3 = function_ref @reabstruction_thunk : $@convention(thin) (@out Optional<_CocoaString>, @owned @callee_owned () -> @owned Optional<_CocoaString>) -> ()
-  %4 = partial_apply %3(%2) : $@convention(thin) (@out Optional<_CocoaString>, @owned @callee_owned () -> @owned Optional<_CocoaString>) -> ()
-  strong_release %4 : $@callee_owned (@out Optional<_CocoaString>) -> ()
-  %5 = tuple()
-  return %5 : $()
-}
-
-// CHECK-LABEL: sil @dead_closure_elimination2
-// CHECK:      bb0
-// CHECK-NEXT:   br bb1
-// CHECK:      bb1
-// CHECK-NEXT:   release_value
-// CHECK-NEXT:   tuple
-// CHECK-NEXT:   return
-sil @dead_closure_elimination2 : $@convention(thin) (@owned _StringCore) -> () {
-bb0(%0 : $_StringCore):
-  %1 = function_ref @stringcore_invariant_check : $@convention(thin) (@owned _StringCore) -> @owned Optional<_CocoaString>
-  %2 = partial_apply %1(%0) : $@convention(thin) (@owned _StringCore) -> @owned Optional<_CocoaString>
-  %3 = function_ref @reabstruction_thunk : $@convention(thin) (@out Optional<_CocoaString>, @owned @callee_owned () -> @owned Optional<_CocoaString>) -> ()
-  %4 = partial_apply %3(%2) : $@convention(thin) (@out Optional<_CocoaString>, @owned @callee_owned () -> @owned Optional<_CocoaString>) -> ()
-  br bb1
-
-bb1:
-  strong_retain %4 : $@callee_owned (@out Optional<_CocoaString>) -> ()
-  strong_release %4 : $@callee_owned (@out Optional<_CocoaString>) -> ()
-  strong_release %4 : $@callee_owned (@out Optional<_CocoaString>) -> ()
-  %5 = tuple()
-  return %5 : $()
-}
-
-=======
->>>>>>> d56b8ba4
 sil @unbalanced_closure : $@convention(thin) (@guaranteed B) -> ()
 
 // CHECK-LABEL: sil @partial_apply_unbalanced_retain_release
@@ -1856,35 +1811,6 @@
   return %a : $ZZZ
 }
 
-<<<<<<< HEAD
-
-// FIXME: <rdar://problem/20980377> Add dead array elimination to DeadObjectElimination
-// CHECK-LABEL: test_dead_array
-// CHECK: bb0(%0 : $ZZZ):
-// DISABLED-CHECK-NEXT: strong_release %0
-// DISABLED-CHECK-NEXT: tuple
-// DISABLED-CHECK-NEXT: return
-sil @test_dead_array : $@convention(thin) (@owned ZZZ) -> () {
-bb0(%0 : $ZZZ):
-  %1 = integer_literal $Builtin.Word, 1
-  %2 = function_ref @_allocate_uninitialized_ZZZ : $@convention(thin) (Builtin.Word) -> @owned (Array<ZZZ>, Builtin.RawPointer)
-  %3 = apply %2(%1) : $@convention(thin) (Builtin.Word) -> @owned (Array<ZZZ>, Builtin.RawPointer)
-  %4 = tuple_extract %3 : $(Array<ZZZ>, Builtin.RawPointer), 0
-  %5 = tuple_extract %3 : $(Array<ZZZ>, Builtin.RawPointer), 1
-  %6 = pointer_to_address %5 : $Builtin.RawPointer to $*ZZZ
-  store %0 to %6 : $*ZZZ
-  %8 = struct_extract %4 : $Array<ZZZ>, #Array._buffer
-  %9 = struct_extract %8 : $_ArrayBuffer<ZZZ>, #_ArrayBuffer._storage
-  %10 = struct_extract %9 : $_BridgeStorage<_ContiguousArrayStorageBase, _NSArrayCore>, #_BridgeStorage.rawValue
-  strong_release %10 : $Builtin.BridgeObject
-  %12 = tuple ()
-  return %12 : $()
-}
-
-sil [_semantics "array.uninitialized"] @_allocate_uninitialized_ZZZ : $@convention(thin) (Builtin.Word) -> @owned (Array<ZZZ>, Builtin.RawPointer)
-
-=======
->>>>>>> d56b8ba4
 struct FakeInt16 {
   var val : Builtin.Int16
 }
@@ -2606,58 +2532,6 @@
   return %2 : $Builtin.Int1
 }
 
-<<<<<<< HEAD
-// dead_array test helpers
-sil [thunk] @dead_array_run_closure : $@convention(thin) (@owned @callee_owned () -> Bool) -> () {
-bb0(%0 : $@callee_owned () -> Bool):
-  %1 = apply %0() : $@callee_owned () -> Bool
-  %2 = tuple ()
-  return %2 : $()
-}
-
-sil @dead_array_closure : $@convention(thin) (@inout _HeapBuffer<C, Int>) -> Bool {
-bb0(%0 : $*_HeapBuffer<C, Int>):
-  %1 = struct_element_addr %0 : $*_HeapBuffer<C, Int>, #_HeapBuffer._storage // user: %2
-  %2 = is_unique %1 : $*Optional<Builtin.NativeObject> // user: %3
-  %3 = struct $Bool (%2 : $Builtin.Int1)          // user: %4
-  return %3 : $Bool                               // id: %4
-}
-
-// Mimicks Swift._allocateUninitializedArray
-sil [_semantics "array.uninitialized"] @dead_array_alloc : $@convention(thin) <τ_0_0> (Builtin.Word) -> @owned (Array<τ_0_0>, Builtin.RawPointer)
-
-// <rdar://problem/20980377> HeapBuffer.swift test case spuriously reports a "unique" buffer
-// CHECK-LABEL: sil @dead_array
-// CHECK-NOT: release
-// CHECK: retain_value %{{[0-9]+}} : $Optional<Builtin.NativeObject>
-// CHECK: apply
-// CHECK: strong_release %{{[0-9]+}} : $Builtin.BridgeObject
-sil @dead_array : $@convention(thin) (@inout _HeapBuffer<C, Int>) -> () {
-bb0(%0 : $*_HeapBuffer<C, Int>):
-  %1 = integer_literal $Builtin.Word, 1           // user: %3
-  %2 = function_ref @dead_array_alloc : $@convention(thin) <τ_0_0> (Builtin.Word) -> @owned (Array<τ_0_0>, Builtin.RawPointer)
-  %3 = apply %2<_HeapBuffer<C, Int>>(%1) : $@convention(thin) <τ_0_0> (Builtin.Word) -> @owned (Array<τ_0_0>, Builtin.RawPointer)
-  %4 = tuple_extract %3 : $(Array<_HeapBuffer<C, Int>>, Builtin.RawPointer), 0 // user: %15
-  %5 = tuple_extract %3 : $(Array<_HeapBuffer<C, Int>>, Builtin.RawPointer), 1 // user: %6
-  %6 = pointer_to_address %5 : $Builtin.RawPointer to $*_HeapBuffer<C, Int> // user: %9
-  %7 = load %0 : $*_HeapBuffer<C, Int>            // users: %8, %9
-  %8 = struct_extract %7 : $_HeapBuffer<C, Int>, #_HeapBuffer._storage // user: %13
-  store %7 to %6 : $*_HeapBuffer<C, Int>          // id: %9
-  %10 = function_ref @dead_array_run_closure : $@convention(thin) (@owned @callee_owned () -> Bool) -> () // user: %14
-  %11 = function_ref @dead_array_closure : $@convention(thin) (@inout _HeapBuffer<C, Int>) -> Bool // user: %12
-  %12 = partial_apply %11(%0) : $@convention(thin) (@inout _HeapBuffer<C, Int>) -> Bool // user: %14
-  retain_value %8 : $Optional<Builtin.NativeObject> // id: %13
-  %14 = apply %10(%12) : $@convention(thin) (@owned @callee_owned () -> Bool) -> ()
-  %15 = struct_extract %4 : $Array<_HeapBuffer<C, Int>>, #Array._buffer // user: %16
-  %16 = struct_extract %15 : $_ArrayBuffer<_HeapBuffer<C, Int>>, #_ArrayBuffer._storage // user: %17
-  %17 = struct_extract %16 : $_BridgeStorage<_ContiguousArrayStorageBase, _NSArrayCore>, #_BridgeStorage.rawValue // user: %18
-  strong_release %17 : $Builtin.BridgeObject      // id: %18
-  %19 = tuple ()                                  // user: %20
-  return %19 : $()                                // id: %20
-}
-
-=======
->>>>>>> d56b8ba4
 struct NStruct {
 	var a:Int
 	var b:Int
